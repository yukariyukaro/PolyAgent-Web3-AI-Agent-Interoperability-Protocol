--- conflicted
+++ resolved
@@ -19,7 +19,6 @@
     TaskType,
 )
 
-<<<<<<< HEAD
 class MarketMonitorAgent:
     def __init__(self, model):
         self.model = ModelFactory.create(
@@ -43,7 +42,7 @@
             model=self.model,
             token_limit=32768,
             tools=[*ChainGPTToolkit().get_tools()],
-            output_language="zh"
+            output_language="en"
         )
 
         # 初始化 workforce
@@ -71,58 +70,6 @@
         )
         task = self.workforce.process_task(task)
         return task.result
-=======
-def run_crypto_insight_agent(user_question: str) -> str:
-    # 初始化模型
-    model = ModelFactory.create(
-        model_platform=ModelPlatformType.OPENAI,
-        model_type=ModelType.GPT_4_1,
-        url="https://api.openai.com/v1/",
-    )
-
-    # 初始化 agent
-    coin_price_agent = ChatAgent(
-        system_message="你是一个加密货币历史价格助手，帮助用户获取指定加密货币在某一特定日期的历史价格数据，并作一个简单的分析。",
-        model=model,
-        token_limit=32768,
-        tools=[*CoinGeckoToolkit().get_tools()],
-        output_language="en"
-    )
-
-    coin_news_agent = ChatAgent(
-        system_message="你是一个加密货币新闻助手，帮助用户获取指定加密货币相关的新闻数据。并做一个简单分析。",
-        model=model,
-        token_limit=32768,
-        tools=[*ChainGPTToolkit().get_tools()],
-        output_language="en"
-    )
-
-    # 初始化 workforce
-    workforce = Workforce(
-        description="这是一个由两个智能体组成的协作系统，用来实时获取加密货币的市场信息。由价格信息代理和新闻信息代理组成，分别负责历史价格查询与相关新闻提取与分析。系统整合两类关键数据，为用户提供更全面的市场洞察，可作为交易策略制定、行情监测和市场研究的基础组件",
-        new_worker_agent_kwargs={'model': model},
-        coordinator_agent_kwargs={'model': model},
-        task_agent_kwargs={'model': model}
-    )
-
-    # 添加 agent 到 workforce
-    workforce.add_single_agent_worker(
-        "负责搜索加密货币价格",
-        worker=coin_price_agent
-    ).add_single_agent_worker(
-        "负责获取加密货币数据新闻",
-        worker=coin_news_agent
-    )
-
-    # 创建并处理任务
-    task = Task(
-        content=user_question,
-        id="task-crypto-info"
-    )
-    task = workforce.process_task(task)
-
-    return task.result
->>>>>>> 54903c5d
 
 def main():
     user_question = ["现在人民币兑 USDT 汇率是多少",
