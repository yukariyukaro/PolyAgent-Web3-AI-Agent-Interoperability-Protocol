--- conflicted
+++ resolved
@@ -17,7 +17,6 @@
 sys.path.append(os.path.abspath(os.path.join(os.path.dirname(__file__), "..", "..")))
 from AgentCore.Tools.iotextoken_toolkit import IotexTokenToolkit
 from AgentCore.config import config
-from AgentCore.Society.youxuan_shopping_agent import YouxuanShoppingAgent
 
 
 # ==============================================================================
@@ -174,15 +173,6 @@
         if "confirm_payment" in user_input_lower:
             return await self.handle_step2_automated_payment(user_input)
         
-<<<<<<< HEAD
-        # 百度优选购物检测 - 优先级最高
-        shopping_keywords = ["搜索", "找", "查找", "推荐", "有什么", "看看", "买", "购买", "对比", "比较", "区别", "差异", "哪个好", "选择", "排行榜", "排名", "榜单", "品牌排行", "推荐品牌", "订单", "下单", "买单", "支付", "订单详情", "订单历史", "售后", "退货", "换货", "维修", "服务", "手机", "电脑", "数码", "家电", "商品"]
-        if any(keyword in user_input for keyword in shopping_keywords):
-            return await self.handle_youxuan_shopping(user_input)
-
-        # Blockchain query operation detection
-=======
->>>>>>> db783b00
         blockchain_keywords = ["balance", "query", "check", "iotex", "token", "blockchain", "wallet", "address"]
         if any(keyword in user_input_lower for keyword in blockchain_keywords):
             return await self.handle_blockchain_query(user_input)
@@ -375,73 +365,7 @@
         response = self.story_agent.step("Please create a story based on my requirements")
         return f"""📖 **AI Creative Story**\n\n{response.msgs[0].content if response.msgs else "Story generation failed"}"""
 
-    async def handle_youxuan_shopping(self, user_input: str):
-        """处理百度优选购物请求"""
-        try:
-            result = await self.youxuan_agent.smart_route_request(user_input)
-            return f"""🛍️ **百度优选购物助手**
-
-{result}
-
----
-*由百度优选AI购物助手提供服务*"""
-        except Exception as e:
-            return f"""❌ **购物服务暂时不可用**
-
-处理购物请求时出现错误：{str(e)}
-
-请稍后重试，或尝试以下操作：
-- 检查网络连接
-- 确认百度优选服务状态
-- 联系技术支持
-
----
-*百度优选购物助手*"""
-
     async def handle_general_query(self, user_input: str):
-<<<<<<< HEAD
-        """Handle general queries"""
-        return f"""🤖 **PolyAgent 智能助手**
-
-您的问题: "{user_input}"
-
-很抱歉，我暂时无法理解您的具体需求。我是 PolyAgent 智能助手，主要可以帮助您：
-
-🔹 **智能购物服务**
-   - 商品搜索与推荐
-   - 商品参数对比分析
-   - 品牌排行榜查询
-   - 在线购买与订单管理
-
-🔹 **跨境支付流程**
-   - 课程购买演示
-   - 支付宝到PayPal桥接服务
-
-🔹 **区块链操作**  
-   - IoTeX测试网余额查询
-   - ERC20代币操作
-   - 钱包地址验证
-
-🔹 **代币管理**
-   - 授权操作 (approve)
-   - 转账操作 (transfer)
-   - 合约交互
-
-🔹 **创意服务**
-   - 区块链主题故事创作
-   - 科幻/赛博朋克风格内容生成
-
-请尝试更具体地描述您的需求，或者您可以这样提问：
-- "我想买一部华为手机"
-- "对比iPhone15和华为Mate60"
-- "查看手机品牌排行榜"
-- "检查我的IoTeX钱包余额"
-- "帮我授权代币"
-- "创建一个关于收到代币的赛博朋克故事"
-
----
-*如需市场信息查询，请切换到"加密货币监控"助手*"""
-=======
         return f"""🤖 **General Assistant Response**\n\nYour question: "{user_input}"\n\nI apologize, but I cannot understand your specific requirements at the moment... (rest of the message)"""
 
 
@@ -515,7 +439,6 @@
     print("="*60)
     
     run_server(server, host="0.0.0.0", port=port)
->>>>>>> db783b00
 
 if __name__ == "__main__":
     main()