--- conflicted
+++ resolved
@@ -76,16 +76,10 @@
         ]
 
         self.model = ModelFactory.create(
-<<<<<<< HEAD
             model_platform=ModelPlatformType.MODELSCOPE,
             model_type='Qwen/Qwen2.5-72B-Instruct',
             model_config_dict={'temperature': 0.2},
             api_key='9d3aed4d-eca1-4e0c-9805-cb923ccbbf21',
-=======
-            model_platform=ModelPlatformType.OPENAI,
-            model_type=ModelType.GPT_4_1,
-            url="https://api.openai.com/v1/",
->>>>>>> 54903c5d
         )
 
         self.iotex_agent = ChatAgent(
@@ -124,6 +118,7 @@
 
             =================
             💬 交互与提醒
+            💬 交互与提醒
             =================
             - 查询类操作需提供相关地址，若涉及 ERC20，需包含合约地址。
             - 所有链上写入操作必须先确认，方可执行。
@@ -133,29 +128,38 @@
             =======================
             📦 已知默认用户参数
             =======================
+            - 查询类操作需提供相关地址，若涉及 ERC20，需包含合约地址。
+            - 所有链上写入操作必须先确认，方可执行。
+            - 若涉及私钥（如交易类操作），必须提醒用户注意安全，**不建议明文传播私钥**，应使用环境变量或签名工具传递。
+            - 所有操作仅限 IoTeX 测试网。
+
+            =======================
+            📦 已知默认用户参数
+            =======================
             # PolyAgent Token 合约地址（ERC20）
             polyagent_token_contract = "0xD3286E20Ff71438D9f6969828F7218af4A375e2f"
 
             # 发送者账户信息
-            sender_address = "0xE4949a0339320cE9ec93c9d0836c260F23DFE8Ca"
-            sender_private_key = "e4ad52fbc8c6fe3f4069af70363b24ca4453dbf472d92f83a8adf38e8010991f"
+            Sender Address: "0xE4949a0339320cE9ec93c9d0836c260F23DFE8Ca"
+            Sender Private Key: "e4ad52fbc8c6fe3f4069af70363b24ca4453dbf472d92f83a8adf38e8010991f"
+
 
             # 授权者（Spender）账户信息
-            spender_address = "0xf874871Bc0f99a06b5327F34AceAa80Ae71905DE"
-            spender_private_key = "3efe78303dcf8ea3355ef363f04eb442e000081fe66ebcebf5d9cf19f3ace8b8"
-
+
+            Spender Address: "0xf874871Bc0f99a06b5327F34AceAa80Ae71905DE"
+            Spender Private Key: "3efe78303dcf8ea3355ef363f04eb442e000081fe66ebcebf5d9cf19f3ace8b8"
             # 默认精度和授权数量
             decimals = 18
             amount = 2
 
-<<<<<<< HEAD
-
-=======
->>>>>>> 54903c5d
+
+
+            =======================
             =======================
             🤖 调用行为规则[十分重要]
             =======================
             你已拥有所有所需参数，默认以上述信息填充。当用户发起查询或交易请求时，请根据内容直接选择合适的函数并执行。除非用户明确指定覆盖默认值，否则无需再次请求参数。
+            
             """,
             model=self.model,
             token_limit=32768,
@@ -167,14 +171,14 @@
             system_message="""    
             [系统提示]你已收到5个XRC20代币作为奖励。
 
-            请根据以下用户的需求，创作一段风格化的微型故事。请确保故事开头就体现这一事件：“收到5个XRC20代币”。
+            请根据以下用户的需求，创作一段风格化的微型故事。请确保故事开头就体现这一事件："收到5个XRC20代币"。
 
             风格可以是奇幻、科幻、悬疑、童话或赛博朋克等任选其一。
 
             用户的需求是：$user_demand
 
             要求：
-            - 故事开头应明确提到“收到5个XRC20代币”
+            - 故事开头应明确提到"收到5个XRC20代币"
             - 故事应围绕这个需求展开，体现其意义或引发的事件
             - 文风有代入感，故事背景清晰，人物设定简洁有力
             - 不需要分段，字数在150字左右
@@ -186,410 +190,324 @@
             output_language="en"
         )
 
+        # 添加演示流程状态跟踪
+        self.demo_step = 0
+        self.demo_context = {
+            "order_id": "ORDER20250106001",
+            "amount_usd": 15,
+            "amount_tokens": 15,
+            "merchant_wallet": "0xf874871Bc0f99a06b5327F34AceAa80Ae71905DE",
+            "user_wallet": "0xE4949a0339320cE9ec93c9d0836c260F23DFE8Ca",
+            "usd_to_rmb_rate": 7.25,  # USD to RMB exchange rate
+            "download_link": "http://localhost:5000/download/premium_service_guide.txt" # 修改为downloads文件夹中的txt文件
+        }
+
+    async def smart_route_request(self, user_input: str):
+        """
+        智能路由用户请求到合适的Agent
+        根据演示流程和关键词自动选择处理方式
+        """
+        user_input_lower = user_input.lower()
+        
+        # Step 1: 创建支付订单 - 修改为匹配alipay关键词
+        if any(keyword in user_input_lower for keyword in ["alipay", "purchase", "buy", "order", "service", "$"]):
+            self.demo_step = 1
+            return await self.handle_step1_create_order(user_input)
+            
+        # Step 2: 用户获得代币授权 (原Step 3)
+        elif any(keyword in user_input_lower for keyword in ["authorize", "approve tokens"]):
+            if self.demo_step >= 1: # 必须在创建订单后才能授权
+                self.demo_step = 2
+                return await self.handle_step2_token_authorization(user_input)
+            else:
+                return "Please create an order first by typing 'purchase'."
+            
+        # Step 3: 转账给商家 (原Step 4)
+        elif any(keyword in user_input_lower for keyword in ["transfer", "send tokens"]):
+            if self.demo_step >= 2:
+                self.demo_step = 3
+                return await self.handle_step3_token_transfer(user_input)
+            else:
+                return "Please authorize the token transfer first by typing 'Authorize tokens'."
+
+        # Step 4: PayPal收款转换 (原Step 5)
+        elif any(keyword in user_input_lower for keyword in ["convert", "paypal"]):
+            if self.demo_step >= 3:
+                self.demo_step = 4
+                return await self.handle_step4_paypal_conversion(user_input)
+            else:
+                return "Please transfer the tokens first by typing 'Transfer tokens'."
+            
+        # Step 5: 服务交付 (原Step 6)
+        elif any(keyword in user_input_lower for keyword in ["delivery", "download", "get guide"]):
+            if self.demo_step >= 4:
+                self.demo_step = 5
+                return await self.handle_step5_service_delivery(user_input)
+            else:
+                return "Please complete the PayPal conversion step first."
+            
+        # 默认支付宝查询
+        elif any(keyword in user_input_lower for keyword in ["query", "status", "check"]):
+            return await self.run_alipay_query("query order status")
+            
+        else:
+            # 其他请求路由到IoTeX agent
+            response = self.iotex_agent.step(user_input)
+            return response.msgs[0].content if response and response.msgs else "Unable to process your request"
+
+    async def handle_step1_create_order(self, user_input: str):
+        """
+        第一步：创建支付宝支付订单 - 先返回连接状态，再处理订单
+        """
+        print(f"(Order Creation) for user: {user_input}")
+
+        # 计算人民币金额
+        amount_rmb = self.demo_context['amount_usd'] * self.demo_context['usd_to_rmb_rate']
+        
+        # 调用支付宝MCP服务
+        payment_info = await self.run_alipay_query(
+            f"Create a payment order for {amount_rmb:.2f} RMB to purchase a $15.00 USD product, with order ID {self.demo_context['order_id']}"
+        )
+        
+        # 返回完整的支付信息
+        return f"""
+<div class="demo-step-indicator">
+    <span class="step-number">1/5</span> Initializing Cross-Border Payment
+</div>
+<div class="payment-info-card" style="background-color: #2a2a2a; border: 1px solid #444; border-radius: 8px; padding: 20px; margin-bottom: 20px;">
+    <h3 style="color: #EAEAEA; border-bottom: 1px solid #444; padding-bottom: 10px;">Premium Web3 Payment Guide</h3>
+    <div style="background: rgba(74, 144, 226, 0.1); border-left: 3px solid #4A90E2; padding: 10px; margin: 15px 0; font-size: 0.9em; color: #94A3B8;">
+        You're using PolyAgent's cross-border payment bridge to buy an international product with Alipay.
+    </div>
+    <div class="info-grid" style="display: grid; grid-template-columns: 1fr 1fr; gap: 10px; margin-top: 15px;">
+        <div><strong style="color: #BDBDBD;">Product Price:</strong><br><span style="color: #FFFFFF;">${self.demo_context['amount_usd']:.2f} USD</span></div>
+        <div><strong style="color: #BDBDBD;">Order ID:</strong><br><span style="color: #FFFFFF; font-family: 'Courier New', Courier, monospace;">{self.demo_context['order_id']}</span></div>
+        <div><strong style="color: #BDBDBD;">Exchange Rate:</strong><br><span style="color: #FFFFFF;">1 USD ≈ {self.demo_context['usd_to_rmb_rate']} RMB</span></div>
+        <div><strong style="color: #BDBDBD;">Estimated Total:</strong><br><span style="color: #FFFFFF; font-weight: bold;">¥{amount_rmb:.2f} RMB</span></div>
+    </div>
+</div>
+
+{payment_info}
+"""
+
+    async def handle_step2_token_authorization(self, user_input: str):
+        """
+        第二步：用户授权代币 (原Step 3)
+        """
+        print(f"(Authorization) for user: {user_input}")
+        response = await self.iotex_agent.astep(
+            "Please approve 15 PolyAgent tokens for the spender to bridge the payment."
+        )
+        
+        content = response.msgs[0].content if response and response.msgs else "Authorization failed."
+        
+        return f"""
+<div class="demo-step-indicator">
+    <span class="step-number">2/5</span> Bridge Authorization
+</div>
+<div class="response-container">
+    {content}
+</div>
+<div style="background: rgba(74, 144, 226, 0.1); border: 1px solid rgba(74, 144, 226, 0.3); border-radius: 6px; padding: 12px; margin: 1rem 0; font-size: 0.9em; color: #94A3B8;">
+    <strong>✅ Token authorization successful.</strong><br>
+    This allows us to use the IoTeX blockchain to securely convert your payment. Next, type "<strong>Transfer tokens</strong>".
+</div>
+"""
+
+    async def handle_step3_token_transfer(self, user_input: str):
+        """
+        第三步：转账给商家 (原Step 4)
+        """
+        print(f"(Transfer) for user: {user_input}")
+        response = await self.iotex_agent.astep(
+            f"Transfer 15 PolyAgent tokens from my wallet to the merchant wallet {self.demo_context['merchant_wallet']} to complete the bridge transaction."
+        )
+        
+        content = response.msgs[0].content if response and response.msgs else "Transfer failed."
+        
+        return f"""
+<div class="demo-step-indicator">
+    <span class="step-number">3/5</span> Cross-Chain Transfer
+</div>
+<div class="response-container">
+    {content}
+</div>
+<div style="background: rgba(74, 144, 226, 0.1); border: 1px solid rgba(74, 144, 226, 0.3); border-radius: 6px; padding: 12px; margin: 1rem 0; font-size: 0.9em; color: #94A3B8;">
+    <strong>✅ Funds transferred via blockchain bridge.</strong><br>
+    We are now converting the funds to be delivered to the merchant. Next, type "<strong>Convert with PayPal</strong>".
+</div>
+"""
+
+    async def handle_step4_paypal_conversion(self, user_input: str):
+        """
+        第四步：PayPal收款转换 (原Step 5)
+        """
+        print(f"(PayPal) for user: {user_input}")
+        response = await self.run_paypal_query(
+            "The customer's payment has been bridged. Create an invoice to receive $15.00 USD in the merchant's PayPal account."
+        )
+        
+        return f"""
+<div class="demo-step-indicator">
+    <span class="step-number">4/5</span> Final Currency Conversion
+</div>
+<div class="response-container">
+    {response}
+</div>
+<div style="background: rgba(74, 144, 226, 0.1); border: 1px solid rgba(74, 144, 226, 0.3); border-radius: 6px; padding: 12px; margin: 1rem 0; font-size: 0.9em; color: #94A3B8;">
+    <strong>✅ Success! Payment delivered in USD.</strong><br>
+    The merchant has received $15.00 USD in their PayPal account. Next, type "<strong>Get guide</strong>" to download your purchase.
+</div>
+"""
+
+    async def handle_step5_service_delivery(self, user_input: str):
+        """
+        第五步：服务交付 - 提供下载链接 (原Step 6)
+        """
+        print(f"(Delivery) for user: {user_input}")
+        download_link = self.demo_context.get("download_link", "#")
+        
+        return f"""
+<div class="demo-step-indicator">
+    <span class="step-number">5/5</span> Service Delivery
+</div>
+
+<div class="premium-download-container">
+    <div class="success-checkmark">
+        <svg width="24" height="24" viewBox="0 0 24 24" fill="none">
+            <path d="M9 12L11 14L15 10" stroke="white" stroke-width="2" stroke-linecap="round" stroke-linejoin="round"/>
+        </svg>
+    </div>
+    
+    <h3 class="download-title">🎉 Purchase Complete!</h3>
+    <p class="download-subtitle">Your Premium Web3 Payment Guide is ready for download.</p>
+    
+    <a href="{download_link}" style="color: white; text-decoration: underline; font-size: 24px; display: block; text-align: center; margin: 20px 0;" target="_blank">
+        download your file
+    </a>
+    
+    <div class="download-info">
+        <strong>📋 What's included:</strong><br>
+        • Complete Web3 payment integration guide<br>
+        • Cross-border payment bridge architecture<br>
+        • Real-world implementation examples<br>
+        • Security best practices and troubleshooting
+    </div>
+    
+    <div class="download-stats">
+        <div class="stat-item">
+            <span>📄</span>
+            <span>72 pages</span>
+        </div>
+        <div class="stat-item">
+            <span>⚡</span>
+            <span>Instant access</span>
+        </div>
+        <div class="stat-item">
+            <span>🔄</span>
+            <span>Free updates</span>
+        </div>
+    </div>
+</div>
+
+<div style="background: rgba(74, 144, 226, 0.1); border: 1px solid rgba(74, 144, 226, 0.3); border-radius: 8px; padding: 16px; margin: 1rem 0; font-size: 0.9em; color: #94A3B8;">
+    <strong>✨ Cross-Border Payment Complete!</strong><br>
+    Your payment journey: <strong>Alipay (CNY)</strong> → <strong>IoTeX (USDT)</strong> → <strong>PayPal (USD)</strong> was successful.<br>
+    <span style="color: #00D084;">Transaction ID: TXN-{self.demo_context['order_id']}-{hash(user_input) % 10000:04d}</span>
+</div>
+"""
+
     async def run_alipay_query(self, query: str):
         import os
-        # 使用相对路径来定位 MCP 配置文件
+        # 使用绝对路径来定位 MCP 配置文件，避免相对路径问题
         config_path = os.path.join(os.path.dirname(__file__), "..", "Mcp", "alipay_server.json")
         config_path = os.path.abspath(config_path)
         
-        # 移除调试信息，避免在用户界面显示配置路径
-        # print(f"📁 支付宝配置文件路径: {config_path}")
-        # print(f"📝 用户查询: {query}")
-        
-        if not os.path.exists(config_path):
-            error_msg = f"❌ 支付系统配置错误：找不到配置文件 {config_path}"
-            print(error_msg)
-            return f"""❌ 支付系统配置错误
-
-<div style="
-    background: linear-gradient(135deg, rgba(239, 68, 68, 0.1), rgba(239, 68, 68, 0.05));
-    border: 1px solid rgba(239, 68, 68, 0.3);
-    border-radius: 0.5rem;
-    padding: 1rem;
-    margin: 1rem 0;
-    color: #E6E6ED;
-">
-    <strong>配置文件缺失</strong><br>
-    找不到支付宝MCP配置文件：<br>
-    <code style="color: #9CA3AF; font-family: monospace;">{config_path}</code><br><br>
-    请检查项目配置或联系系统管理员。
-</div>"""
-
         try:
-        async with MCPToolkit(config_path=config_path) as mcp_toolkit:
-                print("✅ MCP 工具包连接成功")
+            async with MCPToolkit(config_path=config_path) as mcp_toolkit:
+                alipay_agent = ChatAgent(
+                    system_message="""
+                    You are an Alipay Agent for a cross-border payment service. Your task is to create a payment order in Chinese Yuan (RMB) for a product priced in US Dollars.
+
+                    **Action: Create Payment Order (`create_payment`)**
+                    - When a user wants to pay, call the `create_payment` function.
+                    - Use these exact parameters:
+                        - `outTradeNo`: 'ORDER20250106001'
+                        - `totalAmount`: '108.75'  (This is the RMB equivalent of $15.00 USD)
+                        - `orderTitle`: 'PolyAgent Service - Intl. Purchase'
+
+                    **Response Format:**
+                    - You MUST return an HTML block with a payment link. Use this exact format:
+                    
+                    <div style="text-align: center; margin: 20px 0;">
+                        <a href="[支付链接]" class="alipay-payment-button" target="_blank" onclick="handleAlipayPayment(this)">Confirm Payment with Alipay</a>
+                    </div>
+                    
+                    <div style="background: rgba(74, 144, 226, 0.1); border: 1px solid rgba(74, 144, 226, 0.3); border-radius: 6px; padding: 12px; margin: 1rem 0; font-size: 0.9em; color: #94A3B8;">
+                        <strong>💡 Payment Instructions:</strong><br>
+                        1. Click the button to open the Alipay payment page.<br>
+                        2. After completing the payment, type "<strong>Authorize tokens</strong>" in the chat to continue the cross-border process.
+                    </div>
+                    """,
+                    model=self.model,
+                    token_limit=32768,
+                    tools=[*mcp_toolkit.get_tools()],
+                    output_language="en"
+                )
+
+                response = await alipay_agent.astep(query)
                 
-                tools = mcp_toolkit.get_tools()
-                print(f"🛠️ 可用工具数量: {len(tools)}")
-                
-                if len(tools) == 0:
-                    return f"""⚠️ 支付系统工具不可用
-
-<div style="
-    background: linear-gradient(135deg, rgba(245, 158, 11, 0.1), rgba(245, 158, 11, 0.05));
-    border: 1px solid rgba(245, 158, 11, 0.3);
-    border-radius: 0.5rem;
-    padding: 1rem;
-    margin: 1rem 0;
-    color: #E6E6ED;
-">
-    <strong>工具包连接成功但无可用工具</strong><br>
-    MCP工具包已连接，但没有检测到支付宝相关的工具函数。<br>
-    请检查支付宝MCP服务器配置和环境变量设置。
-</div>"""
-                
-            alipay_agent = ChatAgent(
-                system_message="""
-                你是一个支付宝支付代理（Alipay Agent），负责协助用户完成以下操作：
-
-                1. 创建支付订单（create_payment）
-                2. 查询支付状态（query_payment）
-                3. 发起退款（refund_payment）
-                4. 查询退款信息（query_refund）
-
-                现在你将直接使用以下参数执行操作，所有参数均已明确，无需向用户补充或确认。
-
-                【1】创建支付订单（create_payment）
-                    - 当用户说"支付"、"创建支付"、"付款"时，直接调用create_payment函数
-                - 参数：
-                    - outTradeNo：'ORDER20250606001'
-                    - totalAmount：'99.99'
-                    - orderTitle：'加密货币支付'
-                - 返回：
-                    - 支付链接
-
-                【2】查询支付状态（query_payment）
-                    - 当用户说"查询订单"、"查询状态"时，直接调用query_payment函数
-                - 参数：
-                    - outTradeNo：'ORDER20250606001'
-                - 返回：
-                    - 支付宝交易号、交易状态、交易金额
-
-                【3】发起退款（refund_payment）
-                - 参数：
-                    - outTradeNo：'ORDER20250606001'
-                    - refundAmount：'99.99'
-                    - outRequestNo：'REFUND20250606001'
-                    - refundReason：'用户申请退款'
-                - 返回：
-                    - 支付宝交易号、退款结果
-
-                【4】查询退款信息（query_refund）
-                - 参数：
-                    - outTradeNo：'ORDER20250606001'
-                    - outRequestNo：'REFUND20250606001'
-                - 返回：
-                    - 支付宝交易号、退款金额、退款状态
-
-                请始终使用专业、清晰、耐心的语言与用户互动，保持信息准确并高效完成操作。
-                """,
-                model=self.model,
-                token_limit=32768,
-<<<<<<< HEAD
-                    tools=tools,
-                output_language="zh"
-=======
-                tools=[*mcp_toolkit.get_tools()],
-                output_language="en"
->>>>>>> 54903c5d
-            )
-
-                print("🤖 支付宝代理创建成功，正在处理查询...")
-            response = await alipay_agent.astep(query)
-<<<<<<< HEAD
-                
-            if response and response.msgs:
-                result = response.msgs[0].content
-                    print(f"✅ 收到支付宝响应: {result[:100]}...")
-                return result
+                if response and response.msgs:
+                    return response.msgs[0].content
                 else:
-                    print("❌ 未收到有效响应")
-                    return f"""❌ 支付宝服务无响应
-
-<div style="
-    background: linear-gradient(135deg, rgba(239, 68, 68, 0.1), rgba(239, 68, 68, 0.05));
-    border: 1px solid rgba(239, 68, 68, 0.3);
-    border-radius: 0.5rem;
-    padding: 1rem;
-    margin: 1rem 0;
-    color: #E6E6ED;
-">
-    <strong>服务响应异常</strong><br>
-    支付宝代理已创建但未返回有效响应。<br>
-    这可能是由于网络问题或服务配置错误导致的。<br><br>
-    请稍后重试或联系技术支持。
-</div>"""
+                    return "Unable to get Alipay response"
                     
         except Exception as e:
-            error_str = str(e)
-            print(f"❌ MCP 连接或处理失败: {e}")
-            
-            # 根据错误类型提供详细的错误信息
-            if "AP_APP_ID" in error_str:
-                return f"""❌ 支付宝环境变量配置错误
-
-<div style="
-    background: linear-gradient(135deg, rgba(239, 68, 68, 0.1), rgba(239, 68, 68, 0.05));
-    border: 1px solid rgba(239, 68, 68, 0.3);
-    border-radius: 0.5rem;
-    padding: 1rem;
-    margin: 1rem 0;
-    color: #E6E6ED;
-">
-    <strong>缺少必需的环境变量</strong><br>
-    错误详情：缺少 AP_APP_ID 环境变量<br><br>
-    
-    <strong>解决方案：</strong><br>
-    1. 检查 AgentCore/Mcp/alipay_server.json 配置文件<br>
-    2. 确保已设置正确的支付宝应用ID (AP_APP_ID)<br>
-    3. 确保已设置应用私钥 (AP_APP_KEY)<br>
-    4. 确保已设置支付宝公钥 (AP_PUB_KEY)<br><br>
-    
-    <details style="margin-top: 1rem;">
-        <summary style="color: #9CA3AF; cursor: pointer;">🔧 技术错误详情</summary>
-        <div style="margin-top: 0.5rem; padding: 0.75rem; background: rgba(75, 85, 99, 0.1); border-radius: 0.5rem; font-size: 0.75rem; color: #9CA3AF; font-family: monospace;">
-            {error_str}
-        </div>
-    </details>
-</div>"""
-            
-            elif "AP_APP_KEY" in error_str:
-                return f"""❌ 支付宝应用私钥配置错误
-
-<div style="
-    background: linear-gradient(135deg, rgba(239, 68, 68, 0.1), rgba(239, 68, 68, 0.05));
-    border: 1px solid rgba(239, 68, 68, 0.3);
-    border-radius: 0.5rem;
-    padding: 1rem;
-    margin: 1rem 0;
-    color: #E6E6ED;
-">
-    <strong>应用私钥配置缺失</strong><br>
-    错误详情：缺少或无效的 AP_APP_KEY 环境变量<br><br>
-    
-    请检查支付宝应用私钥配置是否正确。<br><br>
-    
-    <details style="margin-top: 1rem;">
-        <summary style="color: #9CA3AF; cursor: pointer;">🔧 技术错误详情</summary>
-        <div style="margin-top: 0.5rem; padding: 0.75rem; background: rgba(75, 85, 99, 0.1); border-radius: 0.5rem; font-size: 0.75rem; color: #9CA3AF; font-family: monospace;">
-            {error_str}
-        </div>
-    </details>
-</div>"""
-            
-            elif "AP_PUB_KEY" in error_str:
-                return f"""❌ 支付宝公钥配置错误
-
-<div style="
-    background: linear-gradient(135deg, rgba(239, 68, 68, 0.1), rgba(239, 68, 68, 0.05));
-    border: 1px solid rgba(239, 68, 68, 0.3);
-    border-radius: 0.5rem;
-    padding: 1rem;
-    margin: 1rem 0;
-    color: #E6E6ED;
-">
-    <strong>支付宝公钥配置缺失</strong><br>
-    错误详情：缺少或无效的 AP_PUB_KEY 环境变量<br><br>
-    
-    请检查支付宝公钥配置是否正确。<br><br>
-    
-    <details style="margin-top: 1rem;">
-        <summary style="color: #9CA3AF; cursor: pointer;">🔧 技术错误详情</summary>
-        <div style="margin-top: 0.5rem; padding: 0.75rem; background: rgba(75, 85, 99, 0.1); border-radius: 0.5rem; font-size: 0.75rem; color: #9CA3AF; font-family: monospace;">
-            {error_str}
-        </div>
-    </details>
-</div>"""
-            
-            elif "timeout" in error_str.lower() or "network" in error_str.lower():
-                return f"""❌ 网络连接错误
-
-<div style="
-    background: linear-gradient(135deg, rgba(239, 68, 68, 0.1), rgba(239, 68, 68, 0.05));
-    border: 1px solid rgba(239, 68, 68, 0.3);
-    border-radius: 0.5rem;
-    padding: 1rem;
-    margin: 1rem 0;
-    color: #E6E6ED;
-">
-    <strong>网络连接超时或失败</strong><br>
-    无法连接到支付宝MCP服务器。<br><br>
-    
-    <strong>可能的原因：</strong><br>
-    • 网络连接不稳定<br>
-    • MCP服务器未启动<br>
-    • 防火墙阻止了连接<br><br>
-    
-    请检查网络连接后重试。<br><br>
-    
-    <details style="margin-top: 1rem;">
-        <summary style="color: #9CA3AF; cursor: pointer;">🔧 技术错误详情</summary>
-        <div style="margin-top: 0.5rem; padding: 0.75rem; background: rgba(75, 85, 99, 0.1); border-radius: 0.5rem; font-size: 0.75rem; color: #9CA3AF; font-family: monospace;">
-            {error_str}
-        </div>
-    </details>
-</div>"""
-            
-            else:
-                return f"""❌ 支付系统服务错误
-
-<div style="
-    background: linear-gradient(135deg, rgba(239, 68, 68, 0.1), rgba(239, 68, 68, 0.05));
-    border: 1px solid rgba(239, 68, 68, 0.3);
-    border-radius: 0.5rem;
-    padding: 1rem;
-    margin: 1rem 0;
-    color: #E6E6ED;
-">
-    <strong>支付系统暂时不可用</strong><br>
-    支付宝MCP服务在处理请求时发生了未知错误。<br><br>
-    
-    请稍后重试，如果问题持续存在，请联系技术支持。<br><br>
-    
-    <details style="margin-top: 1rem;">
-        <summary style="color: #9CA3AF; cursor: pointer;">🔧 技术错误详情</summary>
-        <div style="margin-top: 0.5rem; padding: 0.75rem; background: rgba(75, 85, 99, 0.1); border-radius: 0.5rem; font-size: 0.75rem; color: #9CA3AF; font-family: monospace;">
-            {error_str}
-        </div>
-    </details>
-</div>"""
-
-    async def handle_payment_confirmation(self):
-        """处理支付确认，模拟支付成功后查询订单状态"""
-        import asyncio
-        
-        # 等待10秒模拟支付处理时间
-        print("💳 正在处理支付...")
-        await asyncio.sleep(10)
-        
-        # 模拟支付成功，返回查询结果
-        return """✅ Payment Successful!
-
-<div class="payment-info-card" style="
-    background: linear-gradient(135deg, rgba(16, 185, 129, 0.15), rgba(16, 185, 129, 0.08));
-    border: 1px solid rgba(16, 185, 129, 0.4);
-    border-radius: 16px;
-    padding: 24px;
-    margin: 24px 0;
-    position: relative;
-    overflow: hidden;
-    box-shadow: 0 8px 24px rgba(16, 185, 129, 0.15);
-">
-    <div style="position: absolute; top: 0; left: 0; right: 0; height: 3px; background: linear-gradient(90deg, #10B981, #34D399, #10B981); background-size: 200% 100%; animation: payment-card-gradient 3s ease infinite;"></div>
-    
-    <div class="payment-card-header" style="display: flex; align-items: center; margin-bottom: 20px;">
-        <div style="
-            width: 48px; 
-            height: 48px; 
-            background: linear-gradient(135deg, #10B981, #34D399); 
-            border-radius: 12px; 
-            display: flex; 
-            align-items: center; 
-            justify-content: center; 
-            margin-right: 16px;
-            box-shadow: 0 4px 12px rgba(16, 185, 129, 0.3);
-        ">
-            <span style="font-size: 24px; color: white;">✅</span>
-        </div>
-        <div>
-            <h3 style="color: #10B981; font-size: 20px; font-weight: 700; margin-bottom: 4px;">Payment Successful</h3>
-            <p style="color: #A0A0B4; font-size: 14px; margin: 0;">Transaction completed successfully</p>
-        </div>
-    </div>
-    
-    <div class="payment-info-item" style="display: flex; justify-content: space-between; align-items: center; padding: 16px 0; border-bottom: 1px solid rgba(16, 185, 129, 0.2);">
-        <span class="payment-info-label" style="color: #A0A0B4; font-size: 16px; font-weight: 500;">Order ID</span>
-        <span class="payment-info-value" style="color: #10B981; font-weight: 600; font-size: 18px;">ORDER20250606001</span>
-    </div>
-    
-    <div class="payment-info-item" style="display: flex; justify-content: space-between; align-items: center; padding: 16px 0; border-bottom: 1px solid rgba(16, 185, 129, 0.2);">
-        <span class="payment-info-label" style="color: #A0A0B4; font-size: 16px; font-weight: 500;">Amount</span>
-        <span class="payment-info-value amount" style="color: #10B981; font-weight: 700; font-size: 24px;">¥99.99</span>
-    </div>
-    
-    <div class="payment-info-item" style="display: flex; justify-content: space-between; align-items: center; padding: 16px 0; border-bottom: 1px solid rgba(16, 185, 129, 0.2);">
-        <span class="payment-info-label" style="color: #A0A0B4; font-size: 16px; font-weight: 500;">Status</span>
-        <span class="payment-info-value status" style="
-            padding: 6px 12px;
-            border-radius: 20px;
-            font-size: 14px;
-            font-weight: 600;
-            background: rgba(16, 185, 129, 0.15);
-            color: #10B981;
-            border: 1px solid rgba(16, 185, 129, 0.3);
-        ">Payment Successful</span>
-    </div>
-    
-    <div class="payment-info-item" style="display: flex; justify-content: space-between; align-items: center; padding: 16px 0;">
-        <span class="payment-info-label" style="color: #A0A0B4; font-size: 16px; font-weight: 500;">Transaction ID</span>
-        <span class="payment-info-value" style="color: #10B981; font-weight: 600; font-size: 18px; font-family: monospace;">2025060622001001950002</span>
-    </div>
-</div>"""
-
-    async def run_all(self):
-        """执行完整的支付流程演示"""
-        results = []
-        
-        # 步骤1: 创建支付订单
-        print("📱 步骤1: 创建支付宝支付订单...")
-        payment_result = await self.run_alipay_query("支付")
-        results.append(f"步骤1 - 支付订单创建:\n{payment_result}")
-        
-        # 步骤2: 查询支付状态  
-        print("\n📊 步骤2: 查询支付状态...")
-        query_result = await self.run_alipay_query("查询订单")
-        results.append(f"步骤2 - 支付状态查询:\n{query_result}")
-        
-        # 步骤3: 查询授权额度
-        print("\n🔍 步骤3: 查询ERC20代币授权额度...")
-        allowance_response = self.iotex_agent.step("帮我查询一下ERC20代币的授权额度。")
-        allowance_result = allowance_response.msgs[0].content if allowance_response and allowance_response.msgs else "查询失败"
-        results.append(f"步骤3 - 授权额度查询:\n{allowance_result}")
-        
-        # 步骤4: 执行代币授权
-        print("\n🔐 步骤4: 执行代币授权操作...")
-        approve_response = self.iotex_agent.step("我想给0xf874871Bc0f99a06b5327F34AceAa80Ae71905DE地址授权200个代币，请帮我执行该操作")
-        approve_result = approve_response.msgs[0].content if approve_response and approve_response.msgs else "授权失败"
-        results.append(f"步骤4 - 代币授权:\n{approve_result}")
-        
-        # 步骤5: 执行稳定币转账
-        print("\n💸 步骤5: 执行稳定币转账...")
-        transfer_response = self.iotex_agent.step("我想给0xf874871Bc0f99a06b5327F34AceAa80Ae71905DE地址转账5个代币，请帮我执行该操作")
-        transfer_result = transfer_response.msgs[0].content if transfer_response and transfer_response.msgs else "转账失败"
-        results.append(f"步骤5 - 稳定币转账:\n{transfer_result}")
-        
-        # 步骤6: 提供定制故事服务
-        print("\n📖 步骤6: 生成定制故事服务...")
-        story_response = self.story_agent.step("我希望写一个勇士拯救公主的故事")
-        story_result = story_response.msgs[0].content if story_response and story_response.msgs else "故事生成失败"
-        results.append(f"步骤6 - 故事服务交付:\n{story_result}")
-        
-        return results
-=======
-            print("Agent response：\n", response.msgs[0].content)
+            error_msg = f"支付宝处理过程中出现错误: {str(e)}"
+            print(error_msg)
+            return f"""❌ Alipay Processing Error
+
+An error occurred while processing Alipay request: {str(e)}
+Please check Alipay MCP server status and try again."""
 
     async def run_paypal_query(self, query: str):
-        config_path = "E:\\EnjoyAI\\Web3-Agent-Protocal\\workspace_new\\AgentCore\\Mcp\\paypal_server.json"
-
-        async with MCPToolkit(config_path=config_path) as mcp_toolkit:
-            paypal_agent = ChatAgent(
-                system_message="""
-                你是一个经验丰富的 Paypal 交易代理，负责协助用户完成以下操作：
+        import os
+        # 使用绝对路径来定位 PayPal MCP 配置文件，避免相对路径问题
+        config_path = os.path.join(os.path.dirname(__file__), "..", "Mcp", "paypal_server.json")
+        config_path = os.path.abspath(config_path)
+        
+        try:
+            async with MCPToolkit(config_path=config_path) as mcp_toolkit:
+                paypal_agent = ChatAgent(
+                    system_message="""
+                      你是一个经验丰富的 Paypal 交易代理，负责协助用户完成以下操作：
 
                 1. 创建发票（create_invoice）
                 2. 查询订单状态（query_order）
                 3. 处理退款请求（process_refund）
 
                 请根据用户的具体需求使用合适的工具进行操作，确保金额、税费、折扣等计算准确，语言清晰专业。
-                """,
-                model=self.model,
-                token_limit=32768,
-                tools=[*mcp_toolkit.get_tools()],
-                output_language="en"
-            )
-
-            response = await paypal_agent.astep(query)
-            print("Agent response：\n", response.msgs[0].content)
+                    """,
+                    model=self.model,
+                    token_limit=32768,
+                    tools=[*mcp_toolkit.get_tools()],
+                    output_language="en"
+                )
+
+                response = await paypal_agent.astep(query)
+                
+                if response and response.msgs:
+                    return response.msgs[0].content
+                else:
+                    return "Unable to get PayPal response"
+                    
+        except Exception as e:
+            error_msg = f"PayPal处理过程中出现错误: {str(e)}"
+            print(error_msg)
+            return f"""❌ PayPal Processing Error
+
+An error occurred while processing PayPal request: {str(e)}
+Please check PayPal MCP server status and try again."""
 
     async def run_amap_query(self, query: str):
         config_path = "E:\\EnjoyAI\\Web3-Agent-Protocal\\workspace_new\\AgentCore\\Mcp\\amap_server.json"
@@ -618,20 +536,47 @@
             print("Agent response：\n", response.msgs[0].content)
 
     async def run_all(self):
-        await self.run_alipay_query("支付")
-        await self.run_alipay_query("查询订单")
-
-        self.iotex_agent.step("帮我查询一下ERC20代币的授权额度。")
-        self.iotex_agent.step("我想给0xf874871Bc0f99a06b5327F34AceAa80Ae71905DE地址授权200个代币，请帮我执行该操作")
-        self.iotex_agent.step("我想给0xf874871Bc0f99a06b5327F34AceAa80Ae71905DE地址转账5个代币，请帮我执行该操作")
-
-        await self.run_paypal_query("支付订单购买个故事创造的费用，单价为 $9.99")
-        await self.run_paypal_query("创建一张金额为 $9.99 的故事创作发票，添加 8% 的税费，并应用 5% 的折扣。")
->>>>>>> 54903c5d
-
-        self.story_agent.step("我希望写一个勇士拯救公主的故事")
-        await self.run_amap_query("帮我推荐一条从北京到上海的骑行路线。")
+        """执行完整的支付流程演示"""
+        results = []
+        
+        # 步骤1: 创建支付订单
+        print("📱 步骤1: 创建支付宝支付订单...")
+        payment_result = await self.run_alipay_query("支付")
+        results.append(f"步骤1 - 支付订单创建:\n{payment_result}")
+        
+        # 步骤2: 查询支付状态  
+        print("\n📊 步骤2: 查询支付状态...")
+        query_result = await self.run_alipay_query("查询订单")
+        results.append(f"步骤2 - 支付状态查询:\n{query_result}")
+        
+        # 步骤3: 查询授权额度
+        print("\n🔍 步骤3: 查询ERC20代币授权额度...")
+        allowance_response = self.iotex_agent.step("帮我查询一下ERC20代币的授权额度。")
+        allowance_result = allowance_response.msgs[0].content if allowance_response and allowance_response.msgs else "查询失败"
+        results.append(f"步骤3 - 授权额度查询:\n{allowance_result}")
+        
+        # 步骤4: 执行代币授权
+        print("\n🔐 步骤4: 执行代币授权操作...")
+        approve_response = self.iotex_agent.step("我想给0xf874871Bc0f99a06b5327F34AceAa80Ae71905DE地址授权200个代币，请帮我执行该操作")
+        approve_result = approve_response.msgs[0].content if approve_response and approve_response.msgs else "授权失败"
+        results.append(f"步骤4 - 代币授权:\n{approve_result}")
+        
+        # 步骤5: 执行稳定币转账
+        print("\n💸 步骤5: 执行稳定币转账...")
+        transfer_response = self.iotex_agent.step("我想给0xf874871Bc0f99a06b5327F34AceAa80Ae71905DE地址转账5个代币，请帮我执行该操作")
+        transfer_result = transfer_response.msgs[0].content if transfer_response and transfer_response.msgs else "转账失败"
+        results.append(f"步骤5 - 稳定币转账:\n{transfer_result}")
+        
+        # 步骤6: 提供定制故事服务
+        print("\n📖 步骤6: 生成定制故事服务...")
+        story_response = self.story_agent.step("我希望写一个勇士拯救公主的故事")
+        story_result = story_response.msgs[0].content if story_response and story_response.msgs else "故事生成失败"
+        results.append(f"步骤6 - 故事服务交付:\n{story_result}")
+        
+        return results
+
 
 if __name__ == "__main__":
     agent_manager = AgentManager()
+    agent_manager = AgentManager()
     asyncio.run(agent_manager.run_all())