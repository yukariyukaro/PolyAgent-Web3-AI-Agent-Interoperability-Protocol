--- conflicted
+++ resolved
@@ -1,5 +1,4 @@
 import {
-<<<<<<< HEAD
 	faBolt,
 	faCog,
 	faCommentAlt,
@@ -9,19 +8,9 @@
 	// faUser,
 	faPlus,
 	faTimes,
-	faWallet
-=======
-  // faUser,
-  faPlus,
-  faCommentAlt,
-  faBolt,
-  faHistory,
-  faCog,
-  faMicrophone,
-  faPaperPlane,
-  faSignature,
-  faPen,
->>>>>>> d1089516
+	faWallet,
+	faSignature,
+	faPen,
 } from "@fortawesome/free-solid-svg-icons";
 import { FontAwesomeIcon } from "@fortawesome/react-fontawesome";
 import { useEffect, useRef, useState } from "react";
@@ -37,36 +26,12 @@
 	getDefaultConfig,
 	RainbowKitProvider,
 } from "@rainbow-me/rainbowkit";
-<<<<<<< HEAD
-import { QueryClient, QueryClientProvider } from "@tanstack/react-query";
-import { http, WagmiProvider } from "wagmi";
-import { arbitrum, base, mainnet, optimism, polygon } from "wagmi/chains";
-
-
-// 配置 RainbowKit
-const config = getDefaultConfig({
-	appName: "PolyAgent",
-	// 从 WalletConnect Cloud 获取项目ID: https://cloud.walletconnect.com/
-	// 1. 注册/登录 WalletConnect Cloud
-	// 2. 创建一个新项目并输入应用名称和URL
-	// 3. 复制生成的项目ID到这里
-	projectId: "YOUR_PROJECT_ID",
-	chains: [mainnet, polygon, optimism, arbitrum, base],
-	transports: {
-		[mainnet.id]: http("https://eth-mainnet.g.alchemy.com/v2/demo"),
-		[polygon.id]: http("https://polygon-mainnet.g.alchemy.com/v2/demo"),
-		[optimism.id]: http("https://opt-mainnet.g.alchemy.com/v2/demo"),
-		[arbitrum.id]: http("https://arb-mainnet.g.alchemy.com/v2/demo"),
-		[base.id]: http("https://base-mainnet.g.alchemy.com/v2/demo"),
-	},
-	ssr: true,
-=======
 import {
-  WagmiProvider,
-  useAccount,
-  useSignMessage,
-  useBalance,
-  useSendTransaction,
+	WagmiProvider,
+	useAccount,
+	useSignMessage,
+	useBalance,
+	useSendTransaction,
 } from "wagmi";
 import { mainnet, polygon, optimism, arbitrum, base } from "wagmi/chains";
 import { QueryClientProvider, QueryClient } from "@tanstack/react-query";
@@ -98,26 +63,26 @@
   testnet: true,
 };
 
+
 // 配置 RainbowKit
 const config = getDefaultConfig({
-  appName: "PolyAgent",
-  // 从 WalletConnect Cloud 获取项目ID: https://cloud.walletconnect.com/
-  // 1. 注册/登录 WalletConnect Cloud
-  // 2. 创建一个新项目并输入应用名称和URL
-  // 3. 复制生成的项目ID到这里
+	appName: "PolyAgent",
+	// 从 WalletConnect Cloud 获取项目ID: https://cloud.walletconnect.com/
+	// 1. 注册/登录 WalletConnect Cloud
+	// 2. 创建一个新项目并输入应用名称和URL
+	// 3. 复制生成的项目ID到这里
   // projectId: "d56e1374c9d4380694fc205749b5eec2",
-  projectId: atob("ZDU2ZTEzNzRjOWQ0MzgwNjk0ZmMyMDU3NDliNWVlYzI="),
-  chains: [mainnet, polygon, optimism, arbitrum, base, iotexTestnet],
-  transports: {
-    // [mainnet.id]: http("https://eth-mainnet.g.alchemy.com/v2/demo"),
-    // [polygon.id]: http("https://polygon-mainnet.g.alchemy.com/v2/demo"),
-    // [optimism.id]: http("https://opt-mainnet.g.alchemy.com/v2/demo"),
-    // [arbitrum.id]: http("https://arb-mainnet.g.alchemy.com/v2/demo"),
-    // [base.id]: http("https://base-mainnet.g.alchemy.com/v2/demo"),
+	projectId: atob("ZDU2ZTEzNzRjOWQ0MzgwNjk0ZmMyMDU3NDliNWVlYzI="),
+	chains: [mainnet, polygon, optimism, arbitrum, base, iotexTestnet],
+	transports: {
+		// [mainnet.id]: http("https://eth-mainnet.g.alchemy.com/v2/demo"),
+		// [polygon.id]: http("https://polygon-mainnet.g.alchemy.com/v2/demo"),
+		// [optimism.id]: http("https://opt-mainnet.g.alchemy.com/v2/demo"),
+		// [arbitrum.id]: http("https://arb-mainnet.g.alchemy.com/v2/demo"),
+		// [base.id]: http("https://base-mainnet.g.alchemy.com/v2/demo"),
     [iotexTestnet.id]: http("https://babel-api.testnet.iotex.one"),
-  },
-  ssr: true,
->>>>>>> d1089516
+	},
+	ssr: true,
 });
 
 const queryClient = new QueryClient();
@@ -135,7 +100,6 @@
 	createdAt: number;
 }
 
-<<<<<<< HEAD
 // 转账表单数据接口
 interface TransferFormData {
 	contractAddress: string;
@@ -153,6 +117,169 @@
 // 添加AI助手类型枚举
 type AIAgentType = "monitor" | "trade";
 
+// 签名功能组件
+function WalletSignature() {
+  const { address, isConnected, chain } = useAccount();
+  const { data: balance } = useBalance({ address });
+  const [messageToSign, setMessageToSign] = useState("");
+  const [signatureResult, setSignatureResult] = useState("");
+  const [recipientAddress, setRecipientAddress] = useState("");
+  const [sendAmount, setSendAmount] = useState("");
+  const [showSignaturePanel, setShowSignaturePanel] = useState(false);
+  const { signMessage, isPending: isSignPending } = useSignMessage({
+    mutation: {
+      onSuccess: (signature) => {
+        setSignatureResult(signature);
+        console.log("签名成功:", signature);
+      },
+      onError: (error) => {
+        console.error("签名失败:", error);
+        setSignatureResult(`签名失败: ${error.message}`);
+      },
+    },
+  });
+
+  const { sendTransaction, isPending: isSendPending } = useSendTransaction({
+    mutation: {
+      onSuccess: (hash) => {
+        console.log("交易发送成功:", hash);
+        alert(`交易发送成功! 哈希: ${hash}`);
+      },
+      onError: (error) => {
+        console.error("交易发送失败:", error);
+        alert(`交易发送失败: ${error.message}`);
+      },
+    },
+  });
+
+  const handleSignMessage = () => {
+    if (!messageToSign.trim()) {
+      alert("请输入要签名的消息");
+      return;
+    }
+    signMessage({ message: messageToSign });
+  };
+
+  const handleSendTransaction = () => {
+    if (!recipientAddress.trim() || !sendAmount.trim()) {
+      alert("请填写接收地址和金额");
+      return;
+    }
+
+    try {
+      sendTransaction({
+        to: recipientAddress as `0x${string}`,
+        value: parseEther(sendAmount),
+      });
+    } catch (error) {
+      console.error("交易参数错误:", error);
+      alert("交易参数错误，请检查地址和金额格式");
+    }
+  };
+
+  if (!isConnected) {
+    return (
+      <div className="wallet-signature-panel p-4 bg-deep-black/50 backdrop-blur-sm rounded-lg border border-night-purple/20">
+        <p className="text-text-secondary text-center">
+          请先连接钱包以使用签名功能
+        </p>
+      </div>
+    );
+  }
+
+  return (
+    <div className="wallet-signature-panel p-4 bg-deep-black/50 backdrop-blur-sm rounded-lg border border-night-purple/20 space-y-4">
+      {/* 钱包信息 */}
+      <div className="wallet-info border-b border-night-purple/20 pb-4">
+        <h3 className="text-neon-cyan font-bold mb-2 flex items-center">
+          <FontAwesomeIcon icon={faSignature} className="mr-2" />
+          钱包签名工具
+        </h3>
+        <div className="text-sm space-y-1">
+          {/* <p><span className="text-text-secondary">地址:</span> <span className="text-neon-cyan font-mono">{address}</span></p> */}
+          <p>
+            <span className="text-text-secondary">网络:</span>{" "}
+            <span className="text-neon-cyan">{chain?.name}</span>
+          </p>
+          <p>
+            <span className="text-text-secondary">余额:</span>{" "}
+            <span className="text-neon-cyan">
+              {balance
+                ? `${parseFloat(balance.formatted).toFixed(4)} ${
+                    balance.symbol
+                  }`
+                : "加载中..."}
+            </span>
+          </p>
+        </div>
+      </div>
+
+      {/* 消息签名 */}
+      <div className="message-signing">
+        <h4 className="text-text-primary font-semibold mb-2 flex items-center">
+          <FontAwesomeIcon icon={faPen} className="mr-2 text-xs" />
+          消息签名
+        </h4>
+        <div className="space-y-2">
+          <textarea
+            placeholder="输入要签名的消息..."
+            className="w-full p-2 bg-deep-black border border-night-purple/30 rounded text-text-primary placeholder-text-secondary resize-none"
+            rows={2}
+            value={messageToSign}
+            onChange={(e) => setMessageToSign(e.target.value)}
+          />
+          <button
+            onClick={handleSignMessage}
+            disabled={isSignPending}
+            className="w-full px-4 py-2 bg-gradient-to-r from-neon-cyan/20 to-night-purple/20 hover:from-neon-cyan/30 hover:to-night-purple/30 border border-neon-cyan/30 text-neon-cyan rounded transition-all disabled:opacity-50"
+          >
+            {isSignPending ? "签名中..." : "签名消息"}
+          </button>
+          {signatureResult && (
+            <div className="signature-result p-2 bg-deep-black/80 border border-neon-cyan/20 rounded">
+              <p className="text-xs text-text-secondary mb-1">签名结果:</p>
+              <p className="text-xs text-neon-cyan font-mono break-all">
+                {signatureResult}
+              </p>
+            </div>
+          )}
+        </div>
+      </div>
+
+      {/* 发送交易 */}
+      <div className="send-transaction">
+        <h4 className="text-text-primary font-semibold mb-2">发送交易</h4>
+        <div className="space-y-2">
+          <input
+            type="text"
+            placeholder="接收地址 (0x...)"
+            className="w-full p-2 bg-deep-black border border-night-purple/30 rounded text-text-primary placeholder-text-secondary"
+            value={recipientAddress}
+            onChange={(e) => setRecipientAddress(e.target.value)}
+          />
+          <input
+            type="number"
+            placeholder="金额"
+            step="0.001"
+            className="w-full p-2 bg-deep-black border border-night-purple/30 rounded text-text-primary placeholder-text-secondary"
+            value={sendAmount}
+            onChange={(e) => setSendAmount(e.target.value)}
+          />
+          <button
+            onClick={handleSendTransaction}
+            disabled={isSendPending}
+            className="w-full px-4 py-2 bg-gradient-to-r from-night-purple/20 to-neon-cyan/20 hover:from-night-purple/30 hover:to-neon-cyan/30 border border-night-purple/30 text-text-primary rounded transition-all disabled:opacity-50"
+          >
+            {isSendPending
+              ? "发送中..."
+              : `发送 ${chain?.nativeCurrency.symbol || "Token"}`}
+          </button>
+        </div>
+      </div>
+    </div>
+  );
+}
+
 function App() {
 	const [messages, setMessages] = useState<Message[]>([]);
 	const [inputMessage, setInputMessage] = useState("");
@@ -263,6 +390,7 @@
 			};
 		}
 	};
+  const [showSignaturePanel, setShowSignaturePanel] = useState(false);
 
 	// 从本地存储加载对话
 	useEffect(() => {
@@ -870,14 +998,25 @@
 										workspace
 									</h3>
 
-									<button className="w-full text-left px-3 py-2 rounded-md hover:bg-white/5 transition-all flex items-center space-x-3">
+									{/* <button className="w-full text-left px-3 py-2 rounded-md hover:bg-white/5 transition-all flex items-center space-x-3">
 										<FontAwesomeIcon
 											icon={faBolt}
 											className="text-text-secondary text-xs"
 										/>
 										<span className="text-sm truncate">My Collection</span>
+                  </button> */}
+
+                  <button
+                    onClick={() => setShowSignaturePanel(!showSignaturePanel)}
+                    className="w-full text-left px-3 py-2 rounded-md hover:bg-white/5 transition-all flex items-center space-x-3"
+                  >
+                    <FontAwesomeIcon
+                      icon={faSignature}
+                      className="text-text-secondary text-xs"
+                    />
+                    <span className="text-sm truncate">Wallet Signature</span>
 									</button>
-
+                  {/* 
 									<button className="w-full text-left px-3 py-2 rounded-md hover:bg-white/5 transition-all flex items-center space-x-3">
 										<FontAwesomeIcon
 											icon={faHistory}
@@ -892,8 +1031,15 @@
 											className="text-text-secondary text-xs"
 										/>
 										<span className="text-sm truncate">set up</span>
-									</button>
+									</button> */}
 								</div>
+
+                {/* 签名工具面板 */}
+                {showSignaturePanel && (
+                  <div className="mt-4">
+                    <WalletSignature />
+                  </div>
+                )}
 							</aside>
 
 							{/* 主要内容 */}
@@ -1035,7 +1181,7 @@
 											<input
 												type="text"
 												value={transferFormData.contractAddress}
-												onChange={(e) => setTransferFormData(prev => ({
+												onChange={(e) => setTransferFormData((prev: TransferFormData) => ({
 													...prev,
 													contractAddress: e.target.value
 												}))}
@@ -1052,7 +1198,7 @@
 											<input
 												type="text"
 												value={transferFormData.toAddress}
-												onChange={(e) => setTransferFormData(prev => ({
+												onChange={(e) => setTransferFormData((prev: TransferFormData) => ({
 													...prev,
 													toAddress: e.target.value
 												}))}
@@ -1070,7 +1216,7 @@
 												type="number"
 												step="0.000001"
 												value={transferFormData.amount}
-												onChange={(e) => setTransferFormData(prev => ({
+												onChange={(e) => setTransferFormData((prev: TransferFormData) => ({
 													...prev,
 													amount: e.target.value
 												}))}
@@ -1086,7 +1232,7 @@
 											</label>
 											<select
 												value={transferFormData.decimals}
-												onChange={(e) => setTransferFormData(prev => ({
+												onChange={(e) => setTransferFormData((prev: TransferFormData) => ({
 													...prev,
 													decimals: e.target.value
 												}))}
@@ -1231,846 +1377,6 @@
 			</QueryClientProvider>
 		</WagmiProvider>
 	);
-=======
-// 签名功能组件
-function WalletSignature() {
-  const { address, isConnected, chain } = useAccount();
-  const { data: balance } = useBalance({ address });
-  const [messageToSign, setMessageToSign] = useState("");
-  const [signatureResult, setSignatureResult] = useState("");
-  const [recipientAddress, setRecipientAddress] = useState("");
-  const [sendAmount, setSendAmount] = useState("");
-
-  const { signMessage, isPending: isSignPending } = useSignMessage({
-    mutation: {
-      onSuccess: (signature) => {
-        setSignatureResult(signature);
-        console.log("签名成功:", signature);
-      },
-      onError: (error) => {
-        console.error("签名失败:", error);
-        setSignatureResult(`签名失败: ${error.message}`);
-      },
-    },
-  });
-
-  const { sendTransaction, isPending: isSendPending } = useSendTransaction({
-    mutation: {
-      onSuccess: (hash) => {
-        console.log("交易发送成功:", hash);
-        alert(`交易发送成功! 哈希: ${hash}`);
-      },
-      onError: (error) => {
-        console.error("交易发送失败:", error);
-        alert(`交易发送失败: ${error.message}`);
-      },
-    },
-  });
-
-  const handleSignMessage = () => {
-    if (!messageToSign.trim()) {
-      alert("请输入要签名的消息");
-      return;
-    }
-    signMessage({ message: messageToSign });
-  };
-
-  const handleSendTransaction = () => {
-    if (!recipientAddress.trim() || !sendAmount.trim()) {
-      alert("请填写接收地址和金额");
-      return;
-    }
-
-    try {
-      sendTransaction({
-        to: recipientAddress as `0x${string}`,
-        value: parseEther(sendAmount),
-      });
-    } catch (error) {
-      console.error("交易参数错误:", error);
-      alert("交易参数错误，请检查地址和金额格式");
-    }
-  };
-
-  if (!isConnected) {
-    return (
-      <div className="wallet-signature-panel p-4 bg-deep-black/50 backdrop-blur-sm rounded-lg border border-night-purple/20">
-        <p className="text-text-secondary text-center">
-          请先连接钱包以使用签名功能
-        </p>
-      </div>
-    );
-  }
-
-  return (
-    <div className="wallet-signature-panel p-4 bg-deep-black/50 backdrop-blur-sm rounded-lg border border-night-purple/20 space-y-4">
-      {/* 钱包信息 */}
-      <div className="wallet-info border-b border-night-purple/20 pb-4">
-        <h3 className="text-neon-cyan font-bold mb-2 flex items-center">
-          <FontAwesomeIcon icon={faSignature} className="mr-2" />
-          钱包签名工具
-        </h3>
-        <div className="text-sm space-y-1">
-          {/* <p><span className="text-text-secondary">地址:</span> <span className="text-neon-cyan font-mono">{address}</span></p> */}
-          <p>
-            <span className="text-text-secondary">网络:</span>{" "}
-            <span className="text-neon-cyan">{chain?.name}</span>
-          </p>
-          <p>
-            <span className="text-text-secondary">余额:</span>{" "}
-            <span className="text-neon-cyan">
-              {balance
-                ? `${parseFloat(balance.formatted).toFixed(4)} ${
-                    balance.symbol
-                  }`
-                : "加载中..."}
-            </span>
-          </p>
-        </div>
-      </div>
-
-      {/* 消息签名 */}
-      <div className="message-signing">
-        <h4 className="text-text-primary font-semibold mb-2 flex items-center">
-          <FontAwesomeIcon icon={faPen} className="mr-2 text-xs" />
-          消息签名
-        </h4>
-        <div className="space-y-2">
-          <textarea
-            placeholder="输入要签名的消息..."
-            className="w-full p-2 bg-deep-black border border-night-purple/30 rounded text-text-primary placeholder-text-secondary resize-none"
-            rows={2}
-            value={messageToSign}
-            onChange={(e) => setMessageToSign(e.target.value)}
-          />
-          <button
-            onClick={handleSignMessage}
-            disabled={isSignPending}
-            className="w-full px-4 py-2 bg-gradient-to-r from-neon-cyan/20 to-night-purple/20 hover:from-neon-cyan/30 hover:to-night-purple/30 border border-neon-cyan/30 text-neon-cyan rounded transition-all disabled:opacity-50"
-          >
-            {isSignPending ? "签名中..." : "签名消息"}
-          </button>
-          {signatureResult && (
-            <div className="signature-result p-2 bg-deep-black/80 border border-neon-cyan/20 rounded">
-              <p className="text-xs text-text-secondary mb-1">签名结果:</p>
-              <p className="text-xs text-neon-cyan font-mono break-all">
-                {signatureResult}
-              </p>
-            </div>
-          )}
-        </div>
-      </div>
-
-      {/* 发送交易 */}
-      <div className="send-transaction">
-        <h4 className="text-text-primary font-semibold mb-2">发送交易</h4>
-        <div className="space-y-2">
-          <input
-            type="text"
-            placeholder="接收地址 (0x...)"
-            className="w-full p-2 bg-deep-black border border-night-purple/30 rounded text-text-primary placeholder-text-secondary"
-            value={recipientAddress}
-            onChange={(e) => setRecipientAddress(e.target.value)}
-          />
-          <input
-            type="number"
-            placeholder="金额"
-            step="0.001"
-            className="w-full p-2 bg-deep-black border border-night-purple/30 rounded text-text-primary placeholder-text-secondary"
-            value={sendAmount}
-            onChange={(e) => setSendAmount(e.target.value)}
-          />
-          <button
-            onClick={handleSendTransaction}
-            disabled={isSendPending}
-            className="w-full px-4 py-2 bg-gradient-to-r from-night-purple/20 to-neon-cyan/20 hover:from-night-purple/30 hover:to-neon-cyan/30 border border-night-purple/30 text-text-primary rounded transition-all disabled:opacity-50"
-          >
-            {isSendPending
-              ? "发送中..."
-              : `发送 ${chain?.nativeCurrency.symbol || "Token"}`}
-          </button>
-        </div>
-      </div>
-    </div>
-  );
 }
 
-function App() {
-  const [messages, setMessages] = useState<Message[]>([]);
-  const [inputMessage, setInputMessage] = useState("");
-  const chatContainerRef = useRef<HTMLDivElement>(null);
-  const [isTyping, setIsTyping] = useState(false);
-  const textareaRef = useRef<HTMLTextAreaElement>(null);
-  const [conversations, setConversations] = useState<Conversation[]>([]);
-  const [currentConversationId, setCurrentConversationId] = useState<
-    string | null
-  >(null);
-  const [showAction, setShowAction] = useState(false);
-  const [showSignaturePanel, setShowSignaturePanel] = useState(false);
-
-  // 从本地存储加载对话
-  useEffect(() => {
-    const storedConversations = localStorage.getItem("poly-ai-conversations");
-    if (storedConversations) {
-      setConversations(JSON.parse(storedConversations));
-    }
-
-    const currentId = localStorage.getItem("poly-ai-current-conversation");
-    if (currentId) {
-      setCurrentConversationId(currentId);
-      const currentConversation = JSON.parse(storedConversations || "[]").find(
-        (conv: Conversation) => conv.id === currentId
-      );
-      if (currentConversation) {
-        setMessages(currentConversation.messages);
-      }
-    }
-  }, []);
-
-  // 保存对话到本地存储
-  useEffect(() => {
-    if (conversations.length > 0) {
-      localStorage.setItem(
-        "poly-ai-conversations",
-        JSON.stringify(conversations)
-      );
-    }
-
-    if (currentConversationId) {
-      localStorage.setItem(
-        "poly-ai-current-conversation",
-        currentConversationId
-      );
-
-      // 更新当前对话的消息
-      const updatedConversations = conversations.map((conv) =>
-        conv.id === currentConversationId ? { ...conv, messages } : conv
-      );
-
-      setConversations(updatedConversations);
-      localStorage.setItem(
-        "poly-ai-conversations",
-        JSON.stringify(updatedConversations)
-      );
-    }
-  }, [messages, currentConversationId]);
-
-  // 创建粒子效果
-  useEffect(() => {
-    const particles = document.getElementById("particles");
-    const particleCount = 30;
-
-    if (particles) {
-      for (let i = 0; i < particleCount; i++) {
-        const particle = document.createElement("div");
-        particle.classList.add("particle");
-
-        // 随机位置
-        particle.style.left = `${Math.random() * 100}%`;
-        particle.style.top = `${Math.random() * 100}%`;
-
-        // 随机大小
-        const size = Math.random() * 3 + 1;
-        particle.style.width = `${size}px`;
-        particle.style.height = `${size}px`;
-
-        // 随机透明度
-        particle.style.opacity = `${Math.random() * 0.5 + 0.1}`;
-
-        // 动画
-        particle.style.animationName = "float";
-        particle.style.animationDuration = `${Math.random() * 10 + 5}s`;
-        particle.style.animationDelay = `${Math.random() * 5}s`;
-
-        particles.appendChild(particle);
-      }
-    }
-  }, []);
-
-  // 创建新对话
-  const createNewConversation = () => {
-    const newId = `conv-${Date.now()}`;
-    const newConversation: Conversation = {
-      id: newId,
-      // title: `new Chat ${conversations.length + 1}`,
-      title: `new Chat`,
-      messages: [],
-      createdAt: Date.now(),
-    };
-
-    setConversations((prev) => [newConversation, ...prev]);
-    setCurrentConversationId(newId);
-    setMessages([]);
-  };
-
-  // 选择对话
-  const selectConversation = (id: string) => {
-    const conversation = conversations.find((conv) => conv.id === id);
-    if (conversation) {
-      setCurrentConversationId(id);
-      setMessages(conversation.messages);
-    }
-  };
-
-  // 响应消息
-  const respondToMessage = async (message: string) => {
-    setIsTyping(true);
-    setShowAction(false);
-    console.log(message, "message---");
-
-    // 如果还没有对话，创建一个新对话
-    console.log(currentConversationId, "currentConversationId---");
-
-    if (!currentConversationId) {
-      createNewConversation();
-    }
-
-    try {
-      // 创建新的AI消息但不填充内容
-      const aiResponse: Message = {
-        text: "",
-        sender: "ai",
-        type: "html",
-      };
-      console.log(messages, "messages---xxx");
-
-      setMessages((prev) => [...prev, aiResponse]);
-
-      // 方法3: 使用fetch API和ReadableStream处理流式响应（推荐）
-      try {
-        const response = await fetch("http://172.16.4.127:5000/polyPost", {
-          method: "POST",
-          headers: {
-            "Content-Type": "application/json",
-          },
-          body: JSON.stringify({ message }),
-        });
-
-        if (!response.ok) {
-          throw new Error(`HTTP error! Status: ${response.status}`);
-        }
-
-        if (!response.body) {
-          throw new Error("ReadableStream not supported");
-        }
-
-        // 获取response的ReadableStream
-        const reader = response.body.getReader();
-        const decoder = new TextDecoder();
-        let streamText = "";
-
-        // 读取流数据
-        while (true) {
-          const { done, value } = await reader.read();
-          if (done) break;
-
-          // 解码二进制数据为文本
-          const chunk = decoder.decode(value, { stream: !done });
-          streamText += chunk;
-
-          // 更新UI上的消息
-          setMessages((prev) => {
-            const updatedMessages = [...prev];
-            const lastMessage = updatedMessages[updatedMessages.length - 1];
-
-            if (lastMessage && lastMessage.sender === "ai") {
-              // 确保HTML内容中的换行符被正确处理
-              const formattedText = streamText
-                .replace(/\n/g, "<br>") // 将\n替换为HTML的<br>标签
-                .replace(/\r/g, ""); // 移除可能存在的\r字符
-
-              lastMessage.text = formattedText;
-            }
-
-            return updatedMessages;
-          });
-        }
-      } catch (streamError) {
-        console.error("流式响应处理错误:", streamError);
-
-        // 如果流处理失败，尝试使用axios的方法
-        // console.log("尝试使用axios备选方案...");
-        // await axios({
-        //   method: 'post',
-        //   url: 'https://your-api-endpoint/chat',
-        //   data: {
-        //     message: message
-        //   },
-        //   responseType: 'text',
-        //   onDownloadProgress: (progressEvent) => {
-        //     if (progressEvent.event.target instanceof XMLHttpRequest) {
-        //       const xhr = progressEvent.event.target;
-        //       const responseText = xhr.responseText;
-
-        //       setMessages((prev) => {
-        //         const updatedMessages = [...prev];
-        //         const lastMessage = updatedMessages[updatedMessages.length - 1];
-
-        //         if (lastMessage && lastMessage.sender === "ai") {
-        //           lastMessage.text = responseText;
-        //         }
-
-        //         return updatedMessages;
-        //       });
-        //     }
-        //   }
-        // });
-      }
-
-      /* 方法2: 使用EventSource来处理SSE流
-      const eventSource = new EventSource(`https://your-api-endpoint/sse-chat?message=${encodeURIComponent(message)}`);
-      
-      eventSource.onmessage = (event) => {
-        const data = event.data;
-        
-        setMessages((prev) => {
-          const updatedMessages = [...prev];
-          const lastMessage = updatedMessages[updatedMessages.length - 1];
-          
-          if (lastMessage && lastMessage.sender === "ai") {
-            lastMessage.text = (lastMessage.text || "") + data;
-          }
-          
-          return updatedMessages;
-        });
-      };
-      
-      eventSource.addEventListener('done', () => {
-        eventSource.close();
-        setIsTyping(false);
-      });
-      
-      eventSource.onerror = () => {
-        eventSource.close();
-        setIsTyping(false);
-      };
-      */
-
-      // 请求完成后，确保设置isTyping为false
-      setIsTyping(false);
-      setShowAction(true);
-    } catch (error) {
-      console.error("请求错误:", error);
-      setIsTyping(false);
-
-      // 显示错误消息
-      setMessages((prev) => {
-        const updatedMessages = [...prev];
-        const lastMessage = updatedMessages[updatedMessages.length - 1];
-
-        if (lastMessage && lastMessage.sender === "ai") {
-          lastMessage.text =
-            "<p class='text-red-500 whitespace-pre-wrap'>抱歉，发生了一个错误，请重试。</p>";
-        }
-
-        return updatedMessages;
-      });
-    }
-  };
-
-  // 发送消息
-  const handleSendMessage = () => {
-    if (inputMessage.trim()) {
-      const newMessage = { text: inputMessage, sender: "user" as const };
-      setMessages((prev) => [...prev, newMessage]);
-
-      // 保存当前输入的消息内容
-      const currentMessage = inputMessage;
-
-      // 清空输入框
-      setInputMessage("");
-
-      // 滚动到底部
-      setTimeout(() => {
-        if (chatContainerRef.current) {
-          chatContainerRef.current.scrollTop =
-            chatContainerRef.current.scrollHeight;
-        }
-      }, 100);
-
-      // 发送消息到服务端并处理响应
-      respondToMessage(currentMessage);
-
-      // 自动调整输入框高度
-      if (textareaRef.current) {
-        textareaRef.current.style.height = "auto";
-      }
-    }
-  };
-
-  // 自动调整文本区域高度
-  const handleTextareaChange = (e: React.ChangeEvent<HTMLTextAreaElement>) => {
-    setInputMessage(e.target.value);
-    e.target.style.height = "auto";
-    e.target.style.height = `${e.target.scrollHeight}px`;
-  };
-
-  // 处理键盘事件
-  const handleKeyDown = (e: React.KeyboardEvent<HTMLTextAreaElement>) => {
-    if (e.key === "Enter" && !e.shiftKey) {
-      e.preventDefault();
-      handleSendMessage();
-    }
-  };
-
-  // 滚动到底部
-  useEffect(() => {
-    if (chatContainerRef.current) {
-      chatContainerRef.current.scrollTop =
-        chatContainerRef.current.scrollHeight;
-    }
-  }, [messages, isTyping]);
-
-  return (
-    <WagmiProvider config={config}>
-      <QueryClientProvider client={queryClient}>
-        <RainbowKitProvider>
-          <div className="app-container min-h-screen text-text-primary relative noise-bg">
-            {/* 粒子背景 */}
-            <div className="particles" id="particles"></div>
-
-            {/* 头部 */}
-            <header className="sticky top-0 z-50 backdrop-blur-xl bg-bg-dark/80 border-b border-night-purple/20">
-              <div className="container mx-auto px-4 py-3 flex justify-between items-center">
-                <div className="flex items-center space-x-2">
-                  <div className="w-8 h-8 relative">
-                    <div className="absolute inset-0 bg-gradient-to-br from-neon-cyan to-night-purple rounded-lg opacity-70 animate-pulse-slow"></div>
-                    <div className="absolute inset-0.5 bg-deep-black rounded-lg flex items-center justify-center">
-                      <span className="text-neon-cyan font-bold text-xl glow-text">
-                        P
-                      </span>
-                    </div>
-                  </div>
-                  <h1 className="text-xl font-bold tracking-tight">
-                    PolyAgent
-                    {/* <span className="text-neon-cyan">.AI</span> */}
-                  </h1>
-                </div>
-
-                <div className="flex items-center space-x-4">
-                  {/* <button 
-                    onClick={createNewConversation}
-                    className="hidden md:flex items-center space-x-2 px-3 py-1.5 rounded-md bg-deep-black border border-night-purple/30 hover:border-night-purple/70 transition-all">
-                    <FontAwesomeIcon
-                      icon={faPlus}
-                      className="text-xs text-neon-cyan"
-                    />
-                    <span className="text-sm">新对话</span>
-                  </button> */}
-
-                  {/* RainbowKit 钱包连接按钮 */}
-                  <div className="wallet-connect-btn">
-                    {/* <ConnectButton label="Connect Wallet" /> */}
-                    <ConnectButton label="Connect  Wallet" />
-                  </div>
-
-                  {/* <button className="w-8 h-8 rounded-full bg-deep-black border border-night-purple/30 flex items-center justify-center">
-                    <FontAwesomeIcon
-                      icon={faUser}
-                      className="text-xs text-text-secondary"
-                    />
-                  </button> */}
-                </div>
-              </div>
-            </header>
-
-            <div className="container mx-auto flex flex-col md:flex-row min-h-[calc(100vh-57px)]">
-              {/* 侧边栏 */}
-              <aside className="md:w-64 bg-deep-black/50 backdrop-blur-md border-r border-night-purple/20 p-4 hidden md:block">
-                <button
-                  onClick={createNewConversation}
-                  className="w-full px-4 py-2 mb-6 rounded-md bg-gradient-to-r from-neon-cyan/20 to-night-purple/20 hover:from-neon-cyan/30 hover:to-night-purple/30 border border-neon-cyan/30 text-neon-cyan flex items-center justify-center space-x-2 transition-all shine-effect"
-                >
-                  <FontAwesomeIcon icon={faPlus} className="text-xs" />
-                  <span>New Chat</span>
-                </button>
-                <div className="space-y-1 mb-6">
-                  <h3 className="text-text-secondary text-xs uppercase tracking-wider mb-2 px-2">
-                    Recent conversations
-                  </h3>
-
-                  {conversations.length > 0 ? (
-                    conversations.map((conv) => (
-                      <button
-                        key={conv.id}
-                        onClick={() => selectConversation(conv.id)}
-                        className={`w-full text-left px-3 py-2 rounded-md hover:bg-white/5 transition-all flex items-center space-x-3 group ${
-                          currentConversationId === conv.id ? "bg-white/5" : ""
-                        }`}
-                      >
-                        <FontAwesomeIcon
-                          icon={faCommentAlt}
-                          className={`text-xs ${
-                            currentConversationId === conv.id
-                              ? "text-neon-cyan"
-                              : "text-text-secondary"
-                          }`}
-                        />
-                        <span className="text-sm truncate">{conv.title}</span>
-                      </button>
-                    ))
-                  ) : (
-                    <div className="text-text-secondary text-sm px-3 py-2">
-                      No conversation records available at the moment
-                    </div>
-                  )}
-                </div>
-
-                <div className="space-y-1">
-                  <h3 className="text-text-secondary text-xs uppercase tracking-wider mb-2 px-2">
-                    workspace
-                  </h3>
-
-                  {/* <button className="w-full text-left px-3 py-2 rounded-md hover:bg-white/5 transition-all flex items-center space-x-3">
-                    <FontAwesomeIcon
-                      icon={faBolt}
-                      className="text-text-secondary text-xs"
-                    />
-                    <span className="text-sm truncate">My Collection</span>
-                  </button> */}
-
-                  <button
-                    onClick={() => setShowSignaturePanel(!showSignaturePanel)}
-                    className="w-full text-left px-3 py-2 rounded-md hover:bg-white/5 transition-all flex items-center space-x-3"
-                  >
-                    <FontAwesomeIcon
-                      icon={faSignature}
-                      className="text-text-secondary text-xs"
-                    />
-                    <span className="text-sm truncate">Wallet Signature</span>
-                  </button>
-                  {/* 
-                  <button className="w-full text-left px-3 py-2 rounded-md hover:bg-white/5 transition-all flex items-center space-x-3">
-                    <FontAwesomeIcon
-                      icon={faHistory}
-                      className="text-text-secondary text-xs"
-                    />
-                    <span className="text-sm truncate">historical records</span>
-                  </button>
-
-                  <button className="w-full text-left px-3 py-2 rounded-md hover:bg-white/5 transition-all flex items-center space-x-3">
-                    <FontAwesomeIcon
-                      icon={faCog}
-                      className="text-text-secondary text-xs"
-                    />
-                    <span className="text-sm truncate">set up</span>
-                  </button> */}
-                </div>
-
-                {/* 签名工具面板 */}
-                {showSignaturePanel && (
-                  <div className="mt-4">
-                    <WalletSignature />
-                  </div>
-                )}
-              </aside>
-
-              {/* 主要内容 */}
-              <main className="flex-1 flex flex-col relative">
-                {/* 聊天容器 */}
-                <div
-                  className="agent-container flex-1 overflow-y-auto px-4 py-6 space-y-6 pb-0"
-                  ref={chatContainerRef}
-                >
-                  {/* 示例消息 */}
-                  {messages.length === 0 && (
-                    <div className="max-w-3xl mx-auto">
-                      {/* 用户消息 */}
-                      {/* <div className="user-message mb-6 rounded-tr-lg rounded-b-lg bg-deep-black/50 backdrop-blur-sm p-4 ml-8">
-                        <p>
-                          你能解释一下人工智能中的神经网络是如何工作的吗？请用简单易懂的方式解释。
-                        </p>
-                      </div> */}
-
-                      {/* AI消息 */}
-                      {/* <div className="ai-message mb-6 rounded-tl-lg rounded-b-lg bg-gradient-to-br from-deep-black/90 to-bg-dark/90 backdrop-blur-sm p-4 mr-8">
-                        <div className="flex items-center mb-2">
-                          <div className="w-8 h-8 relative mr-4">
-                            <div className="absolute inset-0 bg-gradient-to-br from-neon-cyan/40 to-night-purple/40 rounded-full opacity-70"></div>
-                            <div className="absolute inset-0.5 bg-deep-black rounded-full flex items-center justify-center">
-                              <span className="text-neon-cyan text-xs font-bold">
-                                N
-                              </span>
-                            </div>
-                          </div>
-                          <p className="text-sm text-text-secondary">Nova.AI</p>
-                        </div>
-
-                        <div className="space-y-3">
-                          <p>
-                            想象一下神经网络就像是一个由很多层组成的信息处理系统，类似于我们的大脑：
-                          </p>
-
-                          <ol className="list-decimal pl-5 space-y-2">
-                            <li>
-                              <span className="text-neon-cyan">输入层</span>
-                              ：接收初始数据，就像我们的感官接收外部信息
-                            </li>
-                            <li>
-                              <span className="text-neon-cyan">隐藏层</span>
-                              ：在中间处理信息，提取复杂特征
-                            </li>
-                            <li>
-                              <span className="text-neon-cyan">输出层</span>
-                              ：产生最终结果，比如分类或预测
-                            </li>
-                          </ol>
-
-                          <p>
-                            每层由多个"神经元"组成，它们相互连接。每个连接有一个"权重"，决定了信息传递的强度。当数据通过网络时，每个神经元会：
-                          </p>
-
-                          <ul className="list-disc pl-5 space-y-2">
-                            <li>接收来自前一层的输入</li>
-                            <li>根据权重计算加权和</li>
-                            <li>通过"激活函数"转换信号</li>
-                            <li>将结果传给下一层</li>
-                          </ul>
-
-                          <p>
-                            训练过程中，网络通过"反向传播"算法调整权重，减小预测结果与实际结果的差异。随着反复训练，网络逐渐学会识别模式和做出准确预测。
-                          </p>
-
-                          <p>
-                            这就像一个孩子学习区分猫和狗 -
-                            一开始会犯错，但通过不断反馈和调整，最终能够准确辨别。
-                          </p>
-                        </div>
-                      </div> */}
-                    </div>
-                  )}
-
-                  {/* 历史消息 */}
-                  {messages.map((msg, index) => (
-                    <div key={index} className="max-w-3xl mx-auto">
-                      {msg.sender === "user" ? (
-                        <div className="user-message mb-6 rounded-tr-lg rounded-b-lg bg-deep-black/50 backdrop-blur-sm p-4 ml-8">
-                          <div className="flex items-center mb-2">
-                            {/* <div className="w-8 h-8 rounded-full bg-night-purple/20 border border-night-purple/30 flex items-center justify-center -ml-12 mr-4">
-                              <FontAwesomeIcon
-                                icon={faUser}
-                                className="text-xs text-text-secondary"
-                              />
-                            </div> */}
-                            <p className="text-sm text-text-secondary">user</p>
-                          </div>
-                          <p>{msg.text}</p>
-                        </div>
-                      ) : (
-                        <div className="ai-message mb-6 rounded-tl-lg rounded-b-lg bg-gradient-to-br from-deep-black/90 to-bg-dark/90 backdrop-blur-sm p-4 mr-8">
-                          <div className="flex items-center mb-2">
-                            <div className="w-8 h-8 relative mr-4">
-                              <div className="absolute inset-0 bg-gradient-to-br from-neon-cyan/40 to-night-purple/40 rounded-full opacity-70"></div>
-                              <div className="absolute inset-0.5 bg-deep-black rounded-full flex items-center justify-center">
-                                <span className="text-neon-cyan text-xs font-bold">
-                                  P
-                                </span>
-                              </div>
-                            </div>
-                            <p className="text-sm text-text-secondary">
-                              PolyAgent
-                            </p>
-                          </div>
-                          {msg.type === "html" ? (
-                            <div
-                              className="ai-response-content whitespace-pre-wrap"
-                              dangerouslySetInnerHTML={{ __html: msg.text }}
-                            ></div>
-                          ) : (
-                            <p>{msg.text}</p>
-                          )}
-                        </div>
-                      )}
-                    </div>
-                  ))}
-
-                  {/* 打字指示器 */}
-                  {isTyping && (
-                    <div className="max-w-3xl mx-auto">
-                      <div className="ai-message mb-6 rounded-tl-lg rounded-b-lg bg-gradient-to-br from-deep-black/90 to-bg-dark/90 backdrop-blur-sm p-4 mr-8">
-                        {/* <div className="flex items-center mb-2">
-                          <div className="w-8 h-8 relative mr-4">
-                            <div className="absolute inset-0 bg-gradient-to-br from-neon-cyan/40 to-night-purple/40 rounded-full opacity-70 animate-pulse"></div>
-                            <div className="absolute inset-0.5 bg-deep-black rounded-full flex items-center justify-center">
-                              <span className="text-neon-cyan text-xs font-bold">
-                                P
-                              </span>
-                            </div>
-                          </div>
-                          <p className="text-sm text-text-secondary">
-                            PolyAgent
-                          </p>
-                        </div> */}
-                        <div className="flex space-x-2">
-                          <span
-                            className="w-2 h-2 bg-neon-cyan/50 rounded-full animate-bounce"
-                            style={{ animationDelay: "0ms" }}
-                          ></span>
-                          <span
-                            className="w-2 h-2 bg-neon-cyan/50 rounded-full animate-bounce"
-                            style={{ animationDelay: "300ms" }}
-                          ></span>
-                          <span
-                            className="w-2 h-2 bg-neon-cyan/50 rounded-full animate-bounce"
-                            style={{ animationDelay: "600ms" }}
-                          ></span>
-                        </div>
-                      </div>
-                    </div>
-                  )}
-                </div>
-                <div className="max-w-3xl mx-auto">
-                  {showAction && (
-                    <div className="backdrop-blur-sm p-2 mr-8 flex justify-between">
-                      <button className="px-4 py-2 rounded-md bg-gradient-to-r from-neon-cyan/20 to-night-purple/20 hover:from-neon-cyan/30 hover:to-night-purple/30 border border-neon-cyan/30 text-neon-cyan transition-all">
-                        Confirm
-                      </button>
-                      <button className="px-4 py-2 ml-4 rounded-md bg-deep-black hover:bg-deep-black/70 border border-night-purple/30 text-text-primary hover:text-text-secondary transition-all">
-                        Cancel
-                      </button>
-                    </div>
-                  )}
-                </div>
-
-                {/* 输入区域 */}
-                <div className="user-input-container border-t border-night-purple/20 bg-deep-black/50 backdrop-blur-md p-4">
-                  <div className="mx-auto relative">
-                    <div className="relative gradient-border">
-                      <div className="flex items-center bg-deep-black rounded-md overflow-hidden input-active">
-                        <textarea
-                          ref={textareaRef}
-                          rows={1}
-                          placeholder="What do you want to ask..."
-                          className="flex-1 resize-none bg-transparent border-none outline-none p-3 pr-12 text-text-primary placeholder-text-secondary/50"
-                          style={{ height: "48px", maxHeight: "200px" }}
-                          value={inputMessage}
-                          onChange={handleTextareaChange}
-                          onKeyDown={handleKeyDown}
-                        ></textarea>
-
-                        <div className="absolute right-2 bottom-2 flex items-center">
-                          <button className="w-8 h-8 rounded-md text-text-secondary hover:text-neon-cyan flex items-center justify-center transition-colors">
-                            <FontAwesomeIcon icon={faMicrophone} />
-                          </button>
-                          <button
-                            onClick={handleSendMessage}
-                            className="w-8 h-8 rounded-md bg-gradient-to-r from-neon-cyan to-night-purple text-deep-black flex items-center justify-center ml-1"
-                          >
-                            <FontAwesomeIcon icon={faPaperPlane} />
-                          </button>
-                        </div>
-                      </div>
-                    </div>
-                  </div>
-                </div>
-              </main>
-            </div>
-          </div>
-        </RainbowKitProvider>
-      </QueryClientProvider>
-    </WagmiProvider>
-  );
->>>>>>> d1089516
-}
-
 export default App;