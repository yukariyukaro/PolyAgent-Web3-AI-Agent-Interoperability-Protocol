--- conflicted
+++ resolved
@@ -139,19 +139,7 @@
 	createdAt: number;
 }
 
-// 转账表单数据接口
-interface TransferFormData {
-	contractAddress: string;
-	toAddress: string;
-	amount: string;
-	decimals: string;
-	// 支付宝转代币专用字段
-	senderAddress?: string;
-	senderPrivateKey?: string;
-	spenderPrivateKey?: string;
-	rpcUrl?: string;
-	chainId?: string;
-}
+
 
 // 添加AI助手类型枚举
 type AIAgentType = "monitor" | "trade";
@@ -193,11 +181,7 @@
 
   const handleSignMessage = () => {
     if (!messageToSign.trim()) {
-<<<<<<< HEAD
       alert("Please enter a message to sign");
-=======
-      alert("请输入要签名的消息");
->>>>>>> 54903c5d
       return;
     }
     signMessage({ message: messageToSign });
@@ -205,11 +189,7 @@
 
   const handleSendTransaction = () => {
     if (!recipientAddress.trim() || !sendAmount.trim()) {
-<<<<<<< HEAD
       alert("Please fill in recipient address and amount");
-=======
-      alert("请填写接收地址和金额");
->>>>>>> 54903c5d
       return;
     }
 
@@ -220,11 +200,7 @@
       });
     } catch (error) {
       console.error("交易参数错误:", error);
-<<<<<<< HEAD
       alert("Transaction parameter error, please check address and amount format");
-=======
-      alert("交易参数错误，请检查地址和金额格式");
->>>>>>> 54903c5d
     }
   };
 
@@ -232,11 +208,7 @@
     return (
       <div className="wallet-signature-panel p-4 bg-deep-black/50 backdrop-blur-sm rounded-lg border border-night-purple/20">
         <p className="text-text-secondary text-center">
-<<<<<<< HEAD
           Please connect your wallet to use signature features
-=======
-          请先连接钱包以使用签名功能
->>>>>>> 54903c5d
         </p>
       </div>
     );
@@ -248,38 +220,22 @@
       <div className="wallet-info border-b border-night-purple/20 pb-4">
         <h3 className="text-neon-cyan font-bold mb-2 flex items-center">
           <FontAwesomeIcon icon={faSignature} className="mr-2" />
-<<<<<<< HEAD
           Wallet Signature Tools
-=======
-          钱包签名工具
->>>>>>> 54903c5d
         </h3>
         <div className="text-sm space-y-1">
           {/* <p><span className="text-text-secondary">地址:</span> <span className="text-neon-cyan font-mono">{address}</span></p> */}
           <p>
-<<<<<<< HEAD
             <span className="text-text-secondary">Network:</span>{" "}
             <span className="text-neon-cyan">{chain?.name}</span>
           </p>
           <p>
             <span className="text-text-secondary">Balance:</span>{" "}
-=======
-            <span className="text-text-secondary">网络:</span>{" "}
-            <span className="text-neon-cyan">{chain?.name}</span>
-          </p>
-          <p>
-            <span className="text-text-secondary">余额:</span>{" "}
->>>>>>> 54903c5d
             <span className="text-neon-cyan">
               {balance
                 ? `${parseFloat(balance.formatted).toFixed(4)} ${
                     balance.symbol
                   }`
-<<<<<<< HEAD
                 : "Loading..."}
-=======
-                : "加载中..."}
->>>>>>> 54903c5d
             </span>
           </p>
         </div>
@@ -289,19 +245,11 @@
       <div className="message-signing">
         <h4 className="text-text-primary font-semibold mb-2 flex items-center">
           <FontAwesomeIcon icon={faPen} className="mr-2 text-xs" />
-<<<<<<< HEAD
           Message Signing
         </h4>
         <div className="space-y-2">
           <textarea
             placeholder="Enter message to sign..."
-=======
-          消息签名
-        </h4>
-        <div className="space-y-2">
-          <textarea
-            placeholder="输入要签名的消息..."
->>>>>>> 54903c5d
             className="w-full p-2 bg-deep-black border border-night-purple/30 rounded text-text-primary placeholder-text-secondary resize-none"
             rows={2}
             value={messageToSign}
@@ -312,19 +260,11 @@
             disabled={isSignPending}
             className="w-full px-4 py-2 bg-gradient-to-r from-neon-cyan/20 to-night-purple/20 hover:from-neon-cyan/30 hover:to-night-purple/30 border border-neon-cyan/30 text-neon-cyan rounded transition-all disabled:opacity-50"
           >
-<<<<<<< HEAD
             {isSignPending ? "Signing..." : "Sign Message"}
           </button>
           {signatureResult && (
             <div className="signature-result p-2 bg-deep-black/80 border border-neon-cyan/20 rounded">
               <p className="text-xs text-text-secondary mb-1">Signature Result:</p>
-=======
-            {isSignPending ? "签名中..." : "签名消息"}
-          </button>
-          {signatureResult && (
-            <div className="signature-result p-2 bg-deep-black/80 border border-neon-cyan/20 rounded">
-              <p className="text-xs text-text-secondary mb-1">签名结果:</p>
->>>>>>> 54903c5d
               <p className="text-xs text-neon-cyan font-mono break-all">
                 {signatureResult}
               </p>
@@ -335,7 +275,6 @@
 
       {/* 发送交易 */}
       <div className="send-transaction">
-<<<<<<< HEAD
         <h4 className="text-text-primary font-semibold mb-2">Send Transaction</h4>
         <div className="space-y-2">
                       <input
@@ -353,38 +292,14 @@
               value={sendAmount}
               onChange={(e) => setSendAmount(e.target.value)}
             />
-=======
-        <h4 className="text-text-primary font-semibold mb-2">发送交易</h4>
-        <div className="space-y-2">
-          <input
-            type="text"
-            placeholder="接收地址 (0x...)"
-            className="w-full p-2 bg-deep-black border border-night-purple/30 rounded text-text-primary placeholder-text-secondary"
-            value={recipientAddress}
-            onChange={(e) => setRecipientAddress(e.target.value)}
-          />
-          <input
-            type="number"
-            placeholder="金额"
-            step="0.001"
-            className="w-full p-2 bg-deep-black border border-night-purple/30 rounded text-text-primary placeholder-text-secondary"
-            value={sendAmount}
-            onChange={(e) => setSendAmount(e.target.value)}
-          />
->>>>>>> 54903c5d
           <button
             onClick={handleSendTransaction}
             disabled={isSendPending}
             className="w-full px-4 py-2 bg-gradient-to-r from-night-purple/20 to-neon-cyan/20 hover:from-night-purple/30 hover:to-neon-cyan/30 border border-night-purple/30 text-text-primary rounded transition-all disabled:opacity-50"
           >
             {isSendPending
-<<<<<<< HEAD
               ? "Sending..."
               : `Send ${chain?.nativeCurrency.symbol || "Token"}`}
-=======
-              ? "发送中..."
-              : `发送 ${chain?.nativeCurrency.symbol || "Token"}`}
->>>>>>> 54903c5d
           </button>
         </div>
       </div>
@@ -405,27 +320,7 @@
 
 	const [showLogoOverlay, setShowLogoOverlay] = useState(false);
 
-	// 转账表单相关状态
-	const [showTransferForm, setShowTransferForm] = useState(false);
-	const [transferFormData, setTransferFormData] = useState<TransferFormData>({
-		contractAddress: "0xD3286E20Ff71438D9f6969828F7218af4A375e2f", // 默认PAT合约地址
-		toAddress: "",
-		amount: "",
-		decimals: "18"
-	});
-	const [isSubmittingTransfer, setIsSubmittingTransfer] = useState(false);
-
-	// 支付宝转代币的默认参数
-	const alipayTransferDefaults = {
-		testnet_rpc: "https://babel-api.testnet.iotex.io",
-		chain_id: 4690,
-		polyagent_token_contract: "0xD3286E20Ff71438D9f6969828F7218af4A375e2f",
-		sender_address: "0xE4949a0339320cE9ec93c9d0836c260F23DFE8Ca",
-		sender_private_key: "e4ad52fbc8c6fe3f4069af70363b24ca4453dbf472d92f83a8adf38e8010991f",
-		spender_address: "0xf874871Bc0f99a06b5327F34AceAa80Ae71905DE",
-		spender_private_key: "3efe78303dcf8ea3355ef363f04eb442e000081fe66ebcebf5d9cf19f3ace8b8",
-		decimals: "18"
-	};
+
 
 
 
@@ -770,129 +665,51 @@
 		}
 	};
 
-	// 处理转账表单提交 - 调用市场交易API
-	const handleTransferSubmit = async () => {
-		if (!transferFormData.toAddress || !transferFormData.amount) {
-			alert("Please fill in complete transfer information");
-			return;
-		}
-
-		setIsSubmittingTransfer(true);
-
-		try {
-			// 创建新的AI消息用于显示流式响应
-			const aiResponse: Message = {
-				text: "",
-				sender: "ai",
-				type: "html",
-			};
-
-			setMessages((prev) => [...prev, aiResponse]);
-
-			// 调用market-trade API接口
-			const response = await fetch("http://localhost:5000/market-trade", {
-				method: "POST",
-				headers: {
-					"Content-Type": "application/json",
-				},
-				body: JSON.stringify({
-					message: `执行转账操作：从 ${transferFormData.senderAddress || '发送方'} 转账 ${transferFormData.amount} PAT 代币到 ${transferFormData.toAddress}`
-				}),
-			});
-
-			if (!response.ok) {
-				throw new Error(`HTTP error! Status: ${response.status}`);
-			}
-
-			if (!response.body) {
-				throw new Error("ReadableStream not supported");
-			}
-
-			// 获取response的ReadableStream
-			const reader = response.body.getReader();
-			const decoder = new TextDecoder();
-			let streamText = "";
-
-			// 读取流数据
-			while (true) {
-				const { done, value } = await reader.read();
-				if (done) break;
-
-				// 解码二进制数据为文本
-				const chunk = decoder.decode(value, { stream: !done });
-				streamText += chunk;
-
-				// 更新UI上的消息
-				setMessages((prev) => {
-					const updatedMessages = [...prev];
-					const lastMessage = updatedMessages[updatedMessages.length - 1];
-
-					if (lastMessage && lastMessage.sender === "ai") {
-						// 确保HTML内容中的换行符被正确处理
-						let formattedText = streamText
-							.replace(/\n/g, "<br>") // 将\n替换为HTML的<br>标签
-							.replace(/\r/g, ""); // 移除可能存在的\r字符
-
-						lastMessage.text = formattedText;
-					}
-
-					return updatedMessages;
-				});
-			}
-
-			// 关闭转账表单
-			setShowTransferForm(false);
-
-			// 重置表单
-			setTransferFormData({
-				contractAddress: "0xD3286E20Ff71438D9f6969828F7218af4A375e2f",
-				toAddress: "",
-				amount: "",
-				decimals: "18"
-			});
-
-		} catch (error) {
-			console.error("转账提交错误:", error);
-
-			const errorMessage: Message = {
-				text: `
-					<div style="background: linear-gradient(135deg, rgba(239, 68, 68, 0.1), rgba(239, 68, 68, 0.05)); border: 1px solid rgba(239, 68, 68, 0.3); border-radius: 0.5rem; padding: 1rem; margin: 1rem 0; display: flex; align-items: center; gap: 1rem;">
-						<div style="font-size: 1.5rem; color: #ef4444;">❌</div>
-						<div style="color: #E6E6ED; font-weight: 500;">Transfer submission failed, please try again</div>
-					</div>
-				`,
-				sender: "ai",
-				type: "html"
-			};
-
-			setMessages((prev) => [...prev, errorMessage]);
-		} finally {
-			setIsSubmittingTransfer(false);
-		}
-	};
-
-	// 自动填充表单数据的函数
-	const autoFillTransferForm = () => {
-		setTransferFormData({
-			contractAddress: alipayTransferDefaults.polyagent_token_contract,
-			toAddress: alipayTransferDefaults.spender_address,
-			amount: "2.0", // 默认转账2个代币
-			decimals: alipayTransferDefaults.decimals,
-			// 支付宝转代币专用参数
-			senderAddress: alipayTransferDefaults.sender_address,
-			senderPrivateKey: alipayTransferDefaults.sender_private_key,
-			spenderPrivateKey: alipayTransferDefaults.spender_private_key,
-			rpcUrl: alipayTransferDefaults.testnet_rpc,
-			chainId: alipayTransferDefaults.chain_id.toString()
-		});
-		setShowTransferForm(true);
-	};
+
 
 	// 添加按钮点击状态管理
 	const [buttonClickedMap, setButtonClickedMap] = useState<Record<string, boolean>>({});
 
 	// 全局函数，供HTML按钮调用
 	useEffect(() => {
+		// 支付宝支付处理函数
+		(window as any).handleAlipayPayment = (linkElement: HTMLAnchorElement) => {
+			console.log("支付宝支付按钮被点击，将在10秒后模拟AI确认。");
+			
+			// 1. 打开支付链接
+			if (linkElement.href && linkElement.href !== "[支付链接]") {
+				window.open(linkElement.href, '_blank');
+			}
+			
+			// 2. 禁用按钮，防止重复点击
+			linkElement.style.pointerEvents = 'none';
+			linkElement.style.opacity = '0.5';
+			linkElement.textContent = 'Processing...';
+
+			// 3. 10秒后模拟AI回复
+			setTimeout(() => {
+				const aiConfirmationMessage: Message = {
+					text: `
+<div style="background: rgba(74, 144, 226, 0.1); border: 1px solid rgba(74, 144, 226, 0.3); border-radius: 6px; padding: 12px; margin: 1rem 0; font-size: 0.9em; color: #94A3B8;">
+    <strong>✅ Payment confirmed successfully.</strong><br>
+    Next, please type "<strong>Authorize tokens</strong>" in the chat to proceed.
+</div>`,
+					sender: "ai",
+					type: "html",
+				};
+				
+				setMessages((prevMessages) => [...prevMessages, aiConfirmationMessage]);
+
+				// 滚动到聊天底部
+				setTimeout(() => {
+					if (chatContainerRef.current) {
+						chatContainerRef.current.scrollTop = chatContainerRef.current.scrollHeight;
+					}
+				}, 100);
+
+			}, 10000); // 10秒延迟
+		};
+
 		(window as any).showTransferForm = (buttonId?: string) => {
 			console.log("确认按钮被点击, buttonId:", buttonId);
 			console.log("当前对话ID:", currentConversationId);
@@ -913,21 +730,12 @@
 				[uniqueButtonId]: true
 			}));
 
-			// 直接向AI发送确认执行的消息，而不是打开表单
-			const confirmMessage = "确认执行支付订单";
-
-			// 添加用户确认消息
-			const userConfirmMessage: Message = {
-				text: confirmMessage,
-				sender: "user"
-			};
-			setMessages((prev) => [...prev, userConfirmMessage]);
-
-			// 发送确认消息到AI
-			respondToMessage(confirmMessage);
+			// 提示用户需要手动输入确认信息，而不是自动执行
+			console.log("按钮已点击，请在聊天框中输入确认信息以继续下一步");
 		};
 
 		return () => {
+			delete (window as any).handleAlipayPayment;
 			delete (window as any).showTransferForm;
 		};
 	}, [currentConversationId, selectedAgent, setMessages, respondToMessage, buttonClickedMap]);
@@ -1277,140 +1085,7 @@
 							</main>
 						</div>
 
-						{/* 转账表单悬浮层 */}
-						{showTransferForm && (
-							<div
-								className="fixed inset-0 z-50 flex items-center justify-center bg-black/80 backdrop-blur-md"
-								onClick={() => setShowTransferForm(false)}
-							>
-								<div
-									className="relative bg-gradient-to-br from-deep-black/95 to-bg-dark/95 backdrop-blur-xl border border-night-purple/30 rounded-xl p-6 w-full max-w-md mx-4 animate-fade-in"
-									onClick={(e) => e.stopPropagation()}
-								>
-									{/* 表单标题 */}
-									<div className="flex items-center justify-between mb-6">
-										<div className="flex items-center space-x-3">
-											<div className="w-10 h-10 bg-gradient-to-br from-neon-cyan/20 to-night-purple/20 rounded-lg flex items-center justify-center">
-												<FontAwesomeIcon icon={faWallet} className="text-neon-cyan" />
-											</div>
-											<h2 className="text-xl font-bold text-text-primary">Transfer Tokens</h2>
-										</div>
-										<button
-											className="w-8 h-8 bg-white/10 hover:bg-white/20 rounded-full flex items-center justify-center text-white/70 hover:text-white transition-all"
-											onClick={() => setShowTransferForm(false)}
-										>
-											<FontAwesomeIcon icon={faTimes} />
-										</button>
-									</div>
-
-									{/* 表单内容 */}
-									<div className="space-y-4">
-										{/* 合约地址 */}
-										<div>
-											<label className="block text-sm font-medium text-text-secondary mb-2">
-												Contract Address *
-											</label>
-											<input
-												type="text"
-												value={transferFormData.contractAddress}
-												onChange={(e) => setTransferFormData((prev: TransferFormData) => ({
-													...prev,
-													contractAddress: e.target.value
-												}))}
-												className="w-full bg-deep-black/50 border border-night-purple/30 rounded-lg px-4 py-3 text-text-primary placeholder-text-secondary/50 focus:border-neon-cyan/50 focus:outline-none transition-colors"
-												placeholder="Enter ERC20 contract address"
-											/>
-										</div>
-
-										{/* 接收地址 */}
-										<div>
-											<label className="block text-sm font-medium text-text-secondary mb-2">
-												Recipient Address *
-											</label>
-											<input
-												type="text"
-												value={transferFormData.toAddress}
-												onChange={(e) => setTransferFormData((prev: TransferFormData) => ({
-													...prev,
-													toAddress: e.target.value
-												}))}
-												className="w-full bg-deep-black/50 border border-night-purple/30 rounded-lg px-4 py-3 text-text-primary placeholder-text-secondary/50 focus:border-neon-cyan/50 focus:outline-none transition-colors"
-												placeholder="Enter recipient wallet address"
-											/>
-										</div>
-
-										{/* 转账金额 */}
-										<div>
-											<label className="block text-sm font-medium text-text-secondary mb-2">
-												Transfer Amount *
-											</label>
-											<input
-												type="number"
-												step="0.000001"
-												value={transferFormData.amount}
-												onChange={(e) => setTransferFormData((prev: TransferFormData) => ({
-													...prev,
-													amount: e.target.value
-												}))}
-												className="w-full bg-deep-black/50 border border-night-purple/30 rounded-lg px-4 py-3 text-text-primary placeholder-text-secondary/50 focus:border-neon-cyan/50 focus:outline-none transition-colors"
-												placeholder="Enter transfer amount"
-											/>
-										</div>
-
-										{/* 代币精度 */}
-										<div>
-											<label className="block text-sm font-medium text-text-secondary mb-2">
-												Token Decimals
-											</label>
-											<select
-												value={transferFormData.decimals}
-												onChange={(e) => setTransferFormData((prev: TransferFormData) => ({
-													...prev,
-													decimals: e.target.value
-												}))}
-												className="w-full bg-deep-black/50 border border-night-purple/30 rounded-lg px-4 py-3 text-text-primary focus:border-neon-cyan/50 focus:outline-none transition-colors"
-											>
-												<option value="18">18 (Standard ERC20)</option>
-												<option value="6">6 (USDC/USDT)</option>
-												<option value="8">8 (WBTC)</option>
-												<option value="9">9 (Custom)</option>
-											</select>
-										</div>
-									</div>
-
-									{/* 提交按钮 */}
-									<div className="flex space-x-3 mt-6">
-										<button
-											onClick={() => setShowTransferForm(false)}
-											className="flex-1 px-4 py-3 bg-deep-black/50 border border-night-purple/30 rounded-lg text-text-secondary hover:text-text-primary hover:border-night-purple/50 transition-all"
-										>
-											Cancel
-										</button>
-										<button
-											onClick={handleTransferSubmit}
-											disabled={isSubmittingTransfer || !transferFormData.toAddress || !transferFormData.amount}
-											className="flex-1 px-4 py-3 bg-gradient-to-r from-neon-cyan to-night-purple text-deep-black font-medium rounded-lg hover:shadow-lg hover:shadow-neon-cyan/25 disabled:opacity-50 disabled:cursor-not-allowed transition-all"
-										>
-											{isSubmittingTransfer ? (
-												<div className="flex items-center justify-center space-x-2">
-													<div className="w-4 h-4 border-2 border-white/20 border-t-white rounded-full animate-spin"></div>
-													<span>Submitting...</span>
-												</div>
-											) : (
-												"Confirm Transfer"
-											)}
-										</button>
-									</div>
-
-									{/* 安全提示 */}
-									<div className="mt-4 p-3 bg-yellow-500/10 border border-yellow-500/20 rounded-lg">
-										<p className="text-xs text-yellow-400/80">
-											⚠️ Please verify transfer details carefully. Blockchain transactions are irreversible.
-										</p>
-									</div>
-								</div>
-							</div>
-						)}
+
 
 						{/* Logo 放大覆盖层 */}
 						{showLogoOverlay && (
